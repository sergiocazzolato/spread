package main

import (
	"crypto/rand"
	"flag"
	"fmt"
	"log"
	mrand "math/rand"
	"os"
	"os/signal"
	"strings"
	"time"

	"github.com/niemeyer/pretty"
	"github.com/snapcore/spread/spread"
)

var (
	verbose        = flag.Bool("v", false, "Show detailed progress information")
	vverbose       = flag.Bool("vv", false, "Show debugging messages as well")
	list           = flag.Bool("list", false, "Just show list of jobs that would run")
	pass           = flag.String("pass", "", "Server password to use, defaults to random")
	reuse          = flag.Bool("reuse", false, "Keep servers running for reuse")
	reusePid       = flag.Int("reuse-pid", 0, "Reuse servers from crashed process")
	resend         = flag.Bool("resend", false, "Resend project content to reused servers")
	debug          = flag.Bool("debug", false, "Run shell after script errors")
	shell          = flag.Bool("shell", false, "Run shell instead of task scripts")
	shellBefore    = flag.Bool("shell-before", false, "Run shell before task scripts")
	shellAfter     = flag.Bool("shell-after", false, "Run shell after task scripts")
	abend          = flag.Bool("abend", false, "Stop without restoring on first error")
	restore        = flag.Bool("restore", false, "Run only the restore scripts")
	discard        = flag.Bool("discard", false, "Discard reused servers without running")
	artifacts      = flag.String("artifacts", "", "Where to store task artifacts")
	seed           = flag.Int64("seed", 0, "Seed for job order permutation")
	repeat         = flag.Int("repeat", 0, "Number of times to repeat each task")
	garbageCollect = flag.Bool("gc", false, "Garbage collect backend resources when possible")
<<<<<<< HEAD
	order          = flag.Bool("order", false, "Follow the tasks order passed as parameter")
	showOutput     = flag.Bool("show-output", false, "Display the scripts output during the execution")
	workers        = flag.Int("workers", 0, "Number of workers to use on each system")
=======
	showOutput     = flag.Bool("show-output", false, "Display the scripts output during the execution")
	showTime       = flag.Bool("show-time", false, "Display the time with milliseconds with the scripts output")
>>>>>>> 95d5437c
)

func main() {
	if err := run(); err != nil {
		fmt.Fprintf(os.Stderr, "error: %v\n", err)
		os.Exit(1)
	}
}

func run() error {
	mrand.Seed(time.Now().UnixNano())
	flag.Parse()

	spread.Logger = log.New(os.Stdout, "", 0)
	spread.Verbose = *verbose
	spread.Debug = *vverbose

	var other bool
	for _, b := range []bool{*debug, *shell, *shellBefore || *shellAfter, *abend, *restore} {
		if b && other {
			return fmt.Errorf("cannot have more than one of -debug, -shell, -shell-before/after, -abend, and -restore")

		}
		other = other || b
	}

	if *showTime && ! *showOutput {
		return fmt.Errorf("show-time option can be used just when show-output is used")
	}

	password := *pass
	if password == "" {
		buf := make([]byte, 8)
		_, err := rand.Read(buf)
		if err != nil {
			return fmt.Errorf("cannot generate random password: %v", err)
		}
		password = fmt.Sprintf("%x", buf)
	}

	var filter spread.Filter
	var err error
	if args := flag.Args(); len(args) > 0 {
		filter, err = spread.NewFilter(args)
		if err != nil {
			return err
		}
	}

	options := &spread.Options{
		Password:       password,
		Filter:         filter,
		Reuse:          *reuse,
		ReusePid:       *reusePid,
		Resend:         *resend,
		Debug:          *debug,
		Shell:          *shell,
		ShellBefore:    *shellBefore,
		ShellAfter:     *shellAfter,
		Abend:          *abend,
		Restore:        *restore,
		Discard:        *discard,
		Artifacts:      *artifacts,
		Seed:           *seed,
		Repeat:         *repeat,
		GarbageCollect: *garbageCollect,
<<<<<<< HEAD
		Order:          *order,
		ShowOutput:     *showOutput,
		Workers:        *workers,
=======
		ShowOutput:     *showOutput,
		ShowTime:       *showTime,
>>>>>>> 95d5437c
	}

	project, err := spread.Load(".")
	if err != nil {
		return err
	}

	if *list {
		jobs, err := project.Jobs(options)
		if err != nil {
			return err
		}
		for _, job := range jobs {
			fmt.Println(job.Name)
		}
		return nil
	}

	if options.Discard && options.ReusePid == 0 {
		options.Reuse = true
	}

	runner, err := spread.Start(project, options)
	if err != nil {
		return err
	}

	sigch := make(chan os.Signal, 1)
	signal.Notify(sigch, os.Interrupt)
	go func() {
		<-sigch
		runner.Stop()
	}()

	return runner.Wait()
}

func printf(format string, v ...interface{}) {
	if spread.Logger != nil {
		spread.Logger.Output(2, pretty.Sprintf(format, v...))
	}
}

func parseReuseEntry(entry string) (backend string, addrs []string) {
	if i := strings.Index(entry, ":"); i > 0 {
		return entry[:i], strings.Split(entry[i+1:], ",")
	}
	return "", nil
}<|MERGE_RESOLUTION|>--- conflicted
+++ resolved
@@ -34,14 +34,10 @@
 	seed           = flag.Int64("seed", 0, "Seed for job order permutation")
 	repeat         = flag.Int("repeat", 0, "Number of times to repeat each task")
 	garbageCollect = flag.Bool("gc", false, "Garbage collect backend resources when possible")
-<<<<<<< HEAD
 	order          = flag.Bool("order", false, "Follow the tasks order passed as parameter")
 	showOutput     = flag.Bool("show-output", false, "Display the scripts output during the execution")
+	showTime       = flag.Bool("show-time", false, "Display the time with milliseconds with the scripts output")
 	workers        = flag.Int("workers", 0, "Number of workers to use on each system")
-=======
-	showOutput     = flag.Bool("show-output", false, "Display the scripts output during the execution")
-	showTime       = flag.Bool("show-time", false, "Display the time with milliseconds with the scripts output")
->>>>>>> 95d5437c
 )
 
 func main() {
@@ -108,14 +104,10 @@
 		Seed:           *seed,
 		Repeat:         *repeat,
 		GarbageCollect: *garbageCollect,
-<<<<<<< HEAD
 		Order:          *order,
 		ShowOutput:     *showOutput,
+		ShowTime:       *showTime,
 		Workers:        *workers,
-=======
-		ShowOutput:     *showOutput,
-		ShowTime:       *showTime,
->>>>>>> 95d5437c
 	}
 
 	project, err := spread.Load(".")
