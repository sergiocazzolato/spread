package main

import (
	"crypto/rand"
	"flag"
	"fmt"
	"log"
	mrand "math/rand"
	"os"
	"os/signal"
	"strings"
	"time"

	"github.com/niemeyer/pretty"
	"github.com/snapcore/spread/spread"
)

var (
	verbose        = flag.Bool("v", false, "Show detailed progress information")
	vverbose       = flag.Bool("vv", false, "Show debugging messages as well")
	list           = flag.Bool("list", false, "Just show list of jobs that would run")
	pass           = flag.String("pass", "", "Server password to use, defaults to random")
	reuse          = flag.Bool("reuse", false, "Keep servers running for reuse")
	reusePid       = flag.Int("reuse-pid", 0, "Reuse servers from crashed process")
	resend         = flag.Bool("resend", false, "Resend project content to reused servers")
	debug          = flag.Bool("debug", false, "Run shell after script errors")
	shell          = flag.Bool("shell", false, "Run shell instead of task scripts")
	shellBefore    = flag.Bool("shell-before", false, "Run shell before task scripts")
	shellAfter     = flag.Bool("shell-after", false, "Run shell after task scripts")
	abend          = flag.Bool("abend", false, "Stop without restoring on first error")
	restore        = flag.Bool("restore", false, "Run only the restore scripts")
	discard        = flag.Bool("discard", false, "Discard reused servers without running")
	residue        = flag.String("residue", "", "Where to store residual data from tasks")
	seed           = flag.Int64("seed", 0, "Seed for job order permutation")
	repeat         = flag.Int("repeat", 0, "Number of times to repeat each task")
	garbageCollect = flag.Bool("gc", false, "Garbage collect backend resources when possible")
<<<<<<< HEAD
	order          = flag.Bool("order", false, "Follow the tasks order passed as parameter")
	showOutput     = flag.Bool("show-output", false, "Display the scripts output during the execution")
=======
	workers        = flag.Int("workers", 0, "Number of workers to use on each system")
>>>>>>> 42f420b3
)

func main() {
	if err := run(); err != nil {
		fmt.Fprintf(os.Stderr, "error: %v\n", err)
		os.Exit(1)
	}
}

func run() error {
	mrand.Seed(time.Now().UnixNano())
	flag.Parse()

	spread.Logger = log.New(os.Stdout, "", 0)
	spread.Verbose = *verbose
	spread.Debug = *vverbose

	var other bool
	for _, b := range []bool{*debug, *shell, *shellBefore || *shellAfter, *abend, *restore} {
		if b && other {
			return fmt.Errorf("cannot have more than one of -debug, -shell, -shell-before/after, -abend, and -restore")

		}
		other = other || b
	}

	password := *pass
	if password == "" {
		buf := make([]byte, 8)
		_, err := rand.Read(buf)
		if err != nil {
			return fmt.Errorf("cannot generate random password: %v", err)
		}
		password = fmt.Sprintf("%x", buf)
	}

	var filter spread.Filter
	var err error
	if args := flag.Args(); len(args) > 0 {
		filter, err = spread.NewFilter(args)
		if err != nil {
			return err
		}
	}

	options := &spread.Options{
		Password:       password,
		Filter:         filter,
		Reuse:          *reuse,
		ReusePid:       *reusePid,
		Resend:         *resend,
		Debug:          *debug,
		Shell:          *shell,
		ShellBefore:    *shellBefore,
		ShellAfter:     *shellAfter,
		Abend:          *abend,
		Restore:        *restore,
		Discard:        *discard,
		Residue:        *residue,
		Seed:           *seed,
		Repeat:         *repeat,
		GarbageCollect: *garbageCollect,
<<<<<<< HEAD
		Order:          *order,
		ShowOutput:     *showOutput,
=======
		Workers:        *workers,
>>>>>>> 42f420b3
	}

	project, err := spread.Load(".")
	if err != nil {
		return err
	}

	if *list {
		jobs, err := project.Jobs(options)
		if err != nil {
			return err
		}
		for _, job := range jobs {
			fmt.Println(job.Name)
		}
		return nil
	}

	if options.Discard && options.ReusePid == 0 {
		options.Reuse = true
	}

	runner, err := spread.Start(project, options)
	if err != nil {
		return err
	}

	sigch := make(chan os.Signal, 1)
	signal.Notify(sigch, os.Interrupt)
	go func() {
		<-sigch
		runner.Stop()
	}()

	return runner.Wait()
}

func printf(format string, v ...interface{}) {
	if spread.Logger != nil {
		spread.Logger.Output(2, pretty.Sprintf(format, v...))
	}
}

func parseReuseEntry(entry string) (backend string, addrs []string) {
	if i := strings.Index(entry, ":"); i > 0 {
		return entry[:i], strings.Split(entry[i+1:], ",")
	}
	return "", nil
}<|MERGE_RESOLUTION|>--- conflicted
+++ resolved
@@ -34,12 +34,9 @@
 	seed           = flag.Int64("seed", 0, "Seed for job order permutation")
 	repeat         = flag.Int("repeat", 0, "Number of times to repeat each task")
 	garbageCollect = flag.Bool("gc", false, "Garbage collect backend resources when possible")
-<<<<<<< HEAD
 	order          = flag.Bool("order", false, "Follow the tasks order passed as parameter")
 	showOutput     = flag.Bool("show-output", false, "Display the scripts output during the execution")
-=======
 	workers        = flag.Int("workers", 0, "Number of workers to use on each system")
->>>>>>> 42f420b3
 )
 
 func main() {
@@ -102,12 +99,9 @@
 		Seed:           *seed,
 		Repeat:         *repeat,
 		GarbageCollect: *garbageCollect,
-<<<<<<< HEAD
 		Order:          *order,
 		ShowOutput:     *showOutput,
-=======
 		Workers:        *workers,
->>>>>>> 42f420b3
 	}
 
 	project, err := spread.Load(".")
