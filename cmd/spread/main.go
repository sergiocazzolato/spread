package main

import (
	"crypto/rand"
	"flag"
	"fmt"
	"log"
	mrand "math/rand"
	"os"
	"os/signal"
	"strings"
	"time"

	"github.com/niemeyer/pretty"
	"github.com/snapcore/spread/spread"
)

var (
	verbose        = flag.Bool("v", false, "Show detailed progress information")
	vverbose       = flag.Bool("vv", false, "Show output for all the tasks")
	vvverbose      = flag.Bool("vvv", false, "Show debugging messages as well")
	list           = flag.Bool("list", false, "Just show list of jobs that would run")
	pass           = flag.String("pass", "", "Server password to use, defaults to random")
	reuse          = flag.Bool("reuse", false, "Keep servers running for reuse")
	reusePid       = flag.Int("reuse-pid", 0, "Reuse servers from crashed process")
	resend         = flag.Bool("resend", false, "Resend project content to reused servers")
	debug          = flag.Bool("debug", false, "Run shell after script errors")
	shell          = flag.Bool("shell", false, "Run shell instead of task scripts")
	shellBefore    = flag.Bool("shell-before", false, "Run shell before task scripts")
	shellAfter     = flag.Bool("shell-after", false, "Run shell after task scripts")
	abend          = flag.Bool("abend", false, "Stop without restoring on first error")
	restore        = flag.Bool("restore", false, "Run only the restore scripts")
	discard        = flag.Bool("discard", false, "Discard reused servers without running")
	artifacts      = flag.String("artifacts", "", "Where to store task artifacts")
	seed           = flag.Int64("seed", 0, "Seed for job order permutation")
	repeat         = flag.Int("repeat", 0, "Number of times to repeat each task")
<<<<<<< HEAD
	tag            = flag.String("tag", "", "Filter tests which match with the tag specified")
=======
	repeatAll      = flag.Int("repeat-all", 0, "Number of times to repeat all the tasks")
>>>>>>> fbee0bb7
	garbageCollect = flag.Bool("gc", false, "Garbage collect backend resources when possible")
	order          = flag.Bool("order", false, "Follow the tasks order passed as parameter")
	workers        = flag.Int("workers", 0, "Number of workers to use on each system")
)

func main() {
	if err := run(); err != nil {
		fmt.Fprintf(os.Stderr, "error: %v\n", err)
		os.Exit(1)
	}
}

func run() error {
	mrand.Seed(time.Now().UnixNano())
	flag.Parse()

	spread.Logger = log.New(os.Stdout, "", 0)
	spread.Verbose = *verbose
	spread.Debug = *vvverbose

	var other bool
	for _, b := range []bool{*debug, *shell, *shellBefore || *shellAfter, *abend, *restore} {
		if b && other {
			return fmt.Errorf("cannot have more than one of -debug, -shell, -shell-before/after, -abend, and -restore")

		}
		other = other || b
	}

	password := *pass
	if password == "" {
		buf := make([]byte, 8)
		_, err := rand.Read(buf)
		if err != nil {
			return fmt.Errorf("cannot generate random password: %v", err)
		}
		password = fmt.Sprintf("%x", buf)
	}

	var filter spread.Filter
	var err error
	if args := flag.Args(); len(args) > 0 {
		filter, err = spread.NewFilter(args)
		if err != nil {
			return err
		}
	}

	options := &spread.Options{
		Password:       password,
		Filter:         filter,
		Reuse:          *reuse,
		ReusePid:       *reusePid,
		Resend:         *resend,
		Debug:          *debug,
		Shell:          *shell,
		ShellBefore:    *shellBefore,
		ShellAfter:     *shellAfter,
		Abend:          *abend,
		Restore:        *restore,
		Discard:        *discard,
		Artifacts:      *artifacts,
		Seed:           *seed,
		Repeat:         *repeat,
<<<<<<< HEAD
		Tag:            *tag,
=======
		RepeatAll:      *repeatAll,
>>>>>>> fbee0bb7
		GarbageCollect: *garbageCollect,
		Order:          *order,
		ShowOutput:     *vverbose,
		Workers:        *workers,
	}

	project, err := spread.Load(".")
	if err != nil {
		return err
	}

	if *list {
		jobs, err := project.Jobs(options)
		if err != nil {
			return err
		}
		for _, job := range jobs {
			fmt.Println(job.Name)
		}
		return nil
	}

	if options.Discard && options.ReusePid == 0 {
		options.Reuse = true
	}

	runner, err := spread.Start(project, options)
	if err != nil {
		return err
	}

	sigch := make(chan os.Signal, 1)
	signal.Notify(sigch, os.Interrupt)
	go func() {
		<-sigch
		runner.Stop()
	}()

	return runner.Wait()
}

func printf(format string, v ...interface{}) {
	if spread.Logger != nil {
		spread.Logger.Output(2, pretty.Sprintf(format, v...))
	}
}

func parseReuseEntry(entry string) (backend string, addrs []string) {
	if i := strings.Index(entry, ":"); i > 0 {
		return entry[:i], strings.Split(entry[i+1:], ",")
	}
	return "", nil
}<|MERGE_RESOLUTION|>--- conflicted
+++ resolved
@@ -34,11 +34,8 @@
 	artifacts      = flag.String("artifacts", "", "Where to store task artifacts")
 	seed           = flag.Int64("seed", 0, "Seed for job order permutation")
 	repeat         = flag.Int("repeat", 0, "Number of times to repeat each task")
-<<<<<<< HEAD
+	repeatAll      = flag.Int("repeat-all", 0, "Number of times to repeat all the tasks")
 	tag            = flag.String("tag", "", "Filter tests which match with the tag specified")
-=======
-	repeatAll      = flag.Int("repeat-all", 0, "Number of times to repeat all the tasks")
->>>>>>> fbee0bb7
 	garbageCollect = flag.Bool("gc", false, "Garbage collect backend resources when possible")
 	order          = flag.Bool("order", false, "Follow the tasks order passed as parameter")
 	workers        = flag.Int("workers", 0, "Number of workers to use on each system")
@@ -103,11 +100,8 @@
 		Artifacts:      *artifacts,
 		Seed:           *seed,
 		Repeat:         *repeat,
-<<<<<<< HEAD
+		RepeatAll:      *repeatAll,
 		Tag:            *tag,
-=======
-		RepeatAll:      *repeatAll,
->>>>>>> fbee0bb7
 		GarbageCollect: *garbageCollect,
 		Order:          *order,
 		ShowOutput:     *vverbose,
