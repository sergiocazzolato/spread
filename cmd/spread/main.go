package main

import (
	"crypto/rand"
	"flag"
	"fmt"
	"log"
	mrand "math/rand"
	"os"
	"os/signal"
	"strings"
	"time"

	"github.com/niemeyer/pretty"
	"github.com/snapcore/spread/spread"
)

var (
	verbose        = flag.Bool("v", false, "Show detailed progress information")
	vverbose       = flag.Bool("vv", false, "Show debugging messages as well")
	list           = flag.Bool("list", false, "Just show list of jobs that would run")
	pass           = flag.String("pass", "", "Server password to use, defaults to random")
	reuse          = flag.Bool("reuse", false, "Keep servers running for reuse")
	reusePid       = flag.Int("reuse-pid", 0, "Reuse servers from crashed process")
	resend         = flag.Bool("resend", false, "Resend project content to reused servers")
	debug          = flag.Bool("debug", false, "Run shell after script errors")
	noDebug        = flag.Bool("no-debug-output", false, "Debug output is saved to file")
	shell          = flag.Bool("shell", false, "Run shell instead of task scripts")
	shellBefore    = flag.Bool("shell-before", false, "Run shell before task scripts")
	shellAfter     = flag.Bool("shell-after", false, "Run shell after task scripts")
	abend          = flag.Bool("abend", false, "Stop without restoring on first error")
	restore        = flag.Bool("restore", false, "Run only the restore scripts")
	discard        = flag.Bool("discard", false, "Discard reused servers without running")
	artifacts      = flag.String("artifacts", "", "Where to store task artifacts")
	logs           = flag.String("logs", "", "Where to store generated logs")
	seed           = flag.Int64("seed", 0, "Seed for job order permutation")
	repeat         = flag.Int("repeat", 0, "Number of times to repeat each task")
	garbageCollect = flag.Bool("gc", false, "Garbage collect backend resources when possible")
<<<<<<< HEAD
	perf           = flag.Bool("perf", false, "Show tasks output with datetime")
	workers        = flag.Int("workers", 0, "Number of workers to use on each system")
=======
	order          = flag.Bool("order", false, "Follow the tasks order passed as parameter")
>>>>>>> 89d9022c
)

func main() {
	if err := run(); err != nil {
		fmt.Fprintf(os.Stderr, "error: %v\n", err)
		os.Exit(1)
	}
}

func run() error {
	mrand.Seed(time.Now().UnixNano())
	flag.Parse()

	spread.Logger = log.New(os.Stdout, "", 0)
	spread.Verbose = *verbose
	spread.Debug = *vverbose

	var other bool
	for _, b := range []bool{*debug, *shell, *shellBefore || *shellAfter, *abend, *restore} {
		if b && other {
			return fmt.Errorf("cannot have more than one of -debug, -shell, -shell-before/after, -abend, and -restore")

		}
		other = other || b
	}

	password := *pass
	if password == "" {
		buf := make([]byte, 8)
		_, err := rand.Read(buf)
		if err != nil {
			return fmt.Errorf("cannot generate random password: %v", err)
		}
		password = fmt.Sprintf("%x", buf)
	}

	var filter spread.Filter
	var err error
	if args := flag.Args(); len(args) > 0 {
		filter, err = spread.NewFilter(args)
		if err != nil {
			return err
		}
	}

	options := &spread.Options{
		Password:       password,
		Filter:         filter,
		Reuse:          *reuse,
		ReusePid:       *reusePid,
		Resend:         *resend,
		Debug:          *debug,
		NoDebug:        *noDebug,
		Shell:          *shell,
		ShellBefore:    *shellBefore,
		ShellAfter:     *shellAfter,
		Abend:          *abend,
		Restore:        *restore,
		Discard:        *discard,
		Artifacts:      *artifacts,
		Logs:           *logs,
		Seed:           *seed,
		Repeat:         *repeat,
		GarbageCollect: *garbageCollect,
<<<<<<< HEAD
		Perf:           *perf,
		Workers:        *workers,
=======
		Order:          *order,
>>>>>>> 89d9022c
	}

	project, err := spread.Load(".")
	if err != nil {
		return err
	}

	if *list {
		jobs, err := project.Jobs(options)
		if err != nil {
			return err
		}
		for _, job := range jobs {
			fmt.Println(job.Name)
		}
		return nil
	}

	if options.Discard && options.ReusePid == 0 {
		options.Reuse = true
	}

	runner, err := spread.Start(project, options)
	if err != nil {
		return err
	}

	sigch := make(chan os.Signal, 1)
	signal.Notify(sigch, os.Interrupt)
	go func() {
		<-sigch
		runner.Stop()
	}()

	return runner.Wait()
}

func printf(format string, v ...interface{}) {
	if spread.Logger != nil {
		spread.Logger.Output(2, pretty.Sprintf(format, v...))
	}
}

func parseReuseEntry(entry string) (backend string, addrs []string) {
	if i := strings.Index(entry, ":"); i > 0 {
		return entry[:i], strings.Split(entry[i+1:], ",")
	}
	return "", nil
}<|MERGE_RESOLUTION|>--- conflicted
+++ resolved
@@ -36,12 +36,10 @@
 	seed           = flag.Int64("seed", 0, "Seed for job order permutation")
 	repeat         = flag.Int("repeat", 0, "Number of times to repeat each task")
 	garbageCollect = flag.Bool("gc", false, "Garbage collect backend resources when possible")
-<<<<<<< HEAD
 	perf           = flag.Bool("perf", false, "Show tasks output with datetime")
 	workers        = flag.Int("workers", 0, "Number of workers to use on each system")
-=======
 	order          = flag.Bool("order", false, "Follow the tasks order passed as parameter")
->>>>>>> 89d9022c
+
 )
 
 func main() {
@@ -106,12 +104,9 @@
 		Seed:           *seed,
 		Repeat:         *repeat,
 		GarbageCollect: *garbageCollect,
-<<<<<<< HEAD
 		Perf:           *perf,
 		Workers:        *workers,
-=======
 		Order:          *order,
->>>>>>> 89d9022c
 	}
 
 	project, err := spread.Load(".")
