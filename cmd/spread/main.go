--- conflicted
+++ resolved
@@ -36,11 +36,8 @@
 	seed           = flag.Int64("seed", 0, "Seed for job order permutation")
 	repeat         = flag.Int("repeat", 0, "Number of times to repeat each task")
 	garbageCollect = flag.Bool("gc", false, "Garbage collect backend resources when possible")
-<<<<<<< HEAD
 	perf           = flag.Bool("perf", false, "Show tasks output with datetime")
-=======
 	workers        = flag.Int("workers", 0, "Number of workers to use on each system")
->>>>>>> 21b980fc
 )
 
 func main() {
@@ -105,11 +102,8 @@
 		Seed:           *seed,
 		Repeat:         *repeat,
 		GarbageCollect: *garbageCollect,
-<<<<<<< HEAD
 		Perf:           *perf,
-=======
 		Workers:        *workers,
->>>>>>> 21b980fc
 	}
 
 	project, err := spread.Load(".")
