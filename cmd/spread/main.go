package main

import (
	"crypto/rand"
	"flag"
	"fmt"
	"log"
	mrand "math/rand"
	"os"
	"os/signal"
	"strings"
	"time"

	"github.com/niemeyer/pretty"
	"github.com/snapcore/spread/spread"
)

var (
<<<<<<< HEAD
	verbose     = flag.Bool("v", false, "Show detailed progress information")
	vverbose    = flag.Bool("vv", false, "Show debugging messages as well")
	list        = flag.Bool("list", false, "Just show list of jobs that would run")
	pass        = flag.String("pass", "", "Server password to use, defaults to random")
	reuse       = flag.Bool("reuse", false, "Keep servers running for reuse")
	reusePid    = flag.Int("reuse-pid", 0, "Reuse servers from crashed process")
	resend      = flag.Bool("resend", false, "Resend project content to reused servers")
	debug       = flag.Bool("debug", false, "Run shell after script errors")
	shell       = flag.Bool("shell", false, "Run shell instead of task scripts")
	shellBefore = flag.Bool("shell-before", false, "Run shell before task scripts")
	shellAfter  = flag.Bool("shell-after", false, "Run shell after task scripts")
	abend       = flag.Bool("abend", false, "Stop without restoring on first error")
	restore     = flag.Bool("restore", false, "Run only the restore scripts")
	discard     = flag.Bool("discard", false, "Discard reused servers without running")
	residue     = flag.String("residue", "", "Where to store residual data from tasks")
	seed        = flag.Int64("seed", 0, "Seed for job order permutation")
	repeat      = flag.Int("repeat", 0, "Number of times to repeat each task")
	perf        = flag.Bool("perf", false, "Show tasks output with datetime")
=======
	verbose        = flag.Bool("v", false, "Show detailed progress information")
	vverbose       = flag.Bool("vv", false, "Show debugging messages as well")
	list           = flag.Bool("list", false, "Just show list of jobs that would run")
	pass           = flag.String("pass", "", "Server password to use, defaults to random")
	reuse          = flag.Bool("reuse", false, "Keep servers running for reuse")
	reusePid       = flag.Int("reuse-pid", 0, "Reuse servers from crashed process")
	resend         = flag.Bool("resend", false, "Resend project content to reused servers")
	debug          = flag.Bool("debug", false, "Run shell after script errors")
	noDebug        = flag.Bool("no-debug-output", false, "Debug output is saved to file")
	shell          = flag.Bool("shell", false, "Run shell instead of task scripts")
	shellBefore    = flag.Bool("shell-before", false, "Run shell before task scripts")
	shellAfter     = flag.Bool("shell-after", false, "Run shell after task scripts")
	abend          = flag.Bool("abend", false, "Stop without restoring on first error")
	restore        = flag.Bool("restore", false, "Run only the restore scripts")
	discard        = flag.Bool("discard", false, "Discard reused servers without running")
	artifacts      = flag.String("artifacts", "", "Where to store task artifacts")
	logs           = flag.String("logs", "", "Where to store generated logs")
	seed           = flag.Int64("seed", 0, "Seed for job order permutation")
	repeat         = flag.Int("repeat", 0, "Number of times to repeat each task")
	garbageCollect = flag.Bool("gc", false, "Garbage collect backend resources when possible")
>>>>>>> 4d5f5bdd
)

func main() {
	if err := run(); err != nil {
		fmt.Fprintf(os.Stderr, "error: %v\n", err)
		os.Exit(1)
	}
}

func run() error {
	mrand.Seed(time.Now().UnixNano())
	flag.Parse()

	spread.Logger = log.New(os.Stdout, "", 0)
	spread.Verbose = *verbose
	spread.Debug = *vverbose

	var other bool
	for _, b := range []bool{*debug, *shell, *shellBefore || *shellAfter, *abend, *restore} {
		if b && other {
			return fmt.Errorf("cannot have more than one of -debug, -shell, -shell-before/after, -abend, and -restore")

		}
		other = other || b
	}

	password := *pass
	if password == "" {
		buf := make([]byte, 8)
		_, err := rand.Read(buf)
		if err != nil {
			return fmt.Errorf("cannot generate random password: %v", err)
		}
		password = fmt.Sprintf("%x", buf)
	}

	var filter spread.Filter
	var err error
	if args := flag.Args(); len(args) > 0 {
		filter, err = spread.NewFilter(args)
		if err != nil {
			return err
		}
	}

	options := &spread.Options{
<<<<<<< HEAD
		Password:    password,
		Filter:      filter,
		Reuse:       *reuse,
		ReusePid:    *reusePid,
		Resend:      *resend,
		Debug:       *debug,
		Shell:       *shell,
		ShellBefore: *shellBefore,
		ShellAfter:  *shellAfter,
		Abend:       *abend,
		Restore:     *restore,
		Discard:     *discard,
		Residue:     *residue,
		Seed:        *seed,
		Repeat:      *repeat,
		Perf:        *perf,
=======
		Password:       password,
		Filter:         filter,
		Reuse:          *reuse,
		ReusePid:       *reusePid,
		Resend:         *resend,
		Debug:          *debug,
		NoDebug:        *noDebug,
		Shell:          *shell,
		ShellBefore:    *shellBefore,
		ShellAfter:     *shellAfter,
		Abend:          *abend,
		Restore:        *restore,
		Discard:        *discard,
		Artifacts:      *artifacts,
		Logs:           *logs,
		Seed:           *seed,
		Repeat:         *repeat,
		GarbageCollect: *garbageCollect,
>>>>>>> 4d5f5bdd
	}

	project, err := spread.Load(".")
	if err != nil {
		return err
	}

	if *list {
		jobs, err := project.Jobs(options)
		if err != nil {
			return err
		}
		for _, job := range jobs {
			fmt.Println(job.Name)
		}
		return nil
	}

	if options.Discard && options.ReusePid == 0 {
		options.Reuse = true
	}

	runner, err := spread.Start(project, options)
	if err != nil {
		return err
	}

	sigch := make(chan os.Signal, 1)
	signal.Notify(sigch, os.Interrupt)
	go func() {
		<-sigch
		runner.Stop()
	}()

	return runner.Wait()
}

func printf(format string, v ...interface{}) {
	if spread.Logger != nil {
		spread.Logger.Output(2, pretty.Sprintf(format, v...))
	}
}

func parseReuseEntry(entry string) (backend string, addrs []string) {
	if i := strings.Index(entry, ":"); i > 0 {
		return entry[:i], strings.Split(entry[i+1:], ",")
	}
	return "", nil
}<|MERGE_RESOLUTION|>--- conflicted
+++ resolved
@@ -16,26 +16,6 @@
 )
 
 var (
-<<<<<<< HEAD
-	verbose     = flag.Bool("v", false, "Show detailed progress information")
-	vverbose    = flag.Bool("vv", false, "Show debugging messages as well")
-	list        = flag.Bool("list", false, "Just show list of jobs that would run")
-	pass        = flag.String("pass", "", "Server password to use, defaults to random")
-	reuse       = flag.Bool("reuse", false, "Keep servers running for reuse")
-	reusePid    = flag.Int("reuse-pid", 0, "Reuse servers from crashed process")
-	resend      = flag.Bool("resend", false, "Resend project content to reused servers")
-	debug       = flag.Bool("debug", false, "Run shell after script errors")
-	shell       = flag.Bool("shell", false, "Run shell instead of task scripts")
-	shellBefore = flag.Bool("shell-before", false, "Run shell before task scripts")
-	shellAfter  = flag.Bool("shell-after", false, "Run shell after task scripts")
-	abend       = flag.Bool("abend", false, "Stop without restoring on first error")
-	restore     = flag.Bool("restore", false, "Run only the restore scripts")
-	discard     = flag.Bool("discard", false, "Discard reused servers without running")
-	residue     = flag.String("residue", "", "Where to store residual data from tasks")
-	seed        = flag.Int64("seed", 0, "Seed for job order permutation")
-	repeat      = flag.Int("repeat", 0, "Number of times to repeat each task")
-	perf        = flag.Bool("perf", false, "Show tasks output with datetime")
-=======
 	verbose        = flag.Bool("v", false, "Show detailed progress information")
 	vverbose       = flag.Bool("vv", false, "Show debugging messages as well")
 	list           = flag.Bool("list", false, "Just show list of jobs that would run")
@@ -56,7 +36,7 @@
 	seed           = flag.Int64("seed", 0, "Seed for job order permutation")
 	repeat         = flag.Int("repeat", 0, "Number of times to repeat each task")
 	garbageCollect = flag.Bool("gc", false, "Garbage collect backend resources when possible")
->>>>>>> 4d5f5bdd
+	perf           = flag.Bool("perf", false, "Show tasks output with datetime")
 )
 
 func main() {
@@ -103,24 +83,6 @@
 	}
 
 	options := &spread.Options{
-<<<<<<< HEAD
-		Password:    password,
-		Filter:      filter,
-		Reuse:       *reuse,
-		ReusePid:    *reusePid,
-		Resend:      *resend,
-		Debug:       *debug,
-		Shell:       *shell,
-		ShellBefore: *shellBefore,
-		ShellAfter:  *shellAfter,
-		Abend:       *abend,
-		Restore:     *restore,
-		Discard:     *discard,
-		Residue:     *residue,
-		Seed:        *seed,
-		Repeat:      *repeat,
-		Perf:        *perf,
-=======
 		Password:       password,
 		Filter:         filter,
 		Reuse:          *reuse,
@@ -139,7 +101,7 @@
 		Seed:           *seed,
 		Repeat:         *repeat,
 		GarbageCollect: *garbageCollect,
->>>>>>> 4d5f5bdd
+		Perf:           *perf,
 	}
 
 	project, err := spread.Load(".")
