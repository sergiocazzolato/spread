package main

import (
	"crypto/rand"
	"flag"
	"fmt"
	"log"
	mrand "math/rand"
	"os"
	"os/signal"
	"strings"
	"time"

	"github.com/niemeyer/pretty"
	"github.com/snapcore/spread/spread"
)

var (
	verbose        = flag.Bool("v", false, "Show detailed progress information")
	vverbose       = flag.Bool("vv", false, "Show the scripts output during the execution as well")
	vvverbose      = flag.Bool("vvv", false, "Show debugging messages as well")
	list           = flag.Bool("list", false, "Just show list of jobs that would run")
	pass           = flag.String("pass", "", "Server password to use, defaults to random")
	reuse          = flag.Bool("reuse", false, "Keep servers running for reuse")
	reusePid       = flag.Int("reuse-pid", 0, "Reuse servers from crashed process")
	resend         = flag.Bool("resend", false, "Resend project content to reused servers")
	debug          = flag.Bool("debug", false, "Run shell after script errors")
	shell          = flag.Bool("shell", false, "Run shell instead of task scripts")
	shellBefore    = flag.Bool("shell-before", false, "Run shell before task scripts")
	shellAfter     = flag.Bool("shell-after", false, "Run shell after task scripts")
	abend          = flag.Bool("abend", false, "Stop without restoring on first error")
	restore        = flag.Bool("restore", false, "Run only the restore scripts")
	discard        = flag.Bool("discard", false, "Discard reused servers without running")
	artifacts      = flag.String("artifacts", "", "Where to store task artifacts")
	seed           = flag.Int64("seed", 0, "Seed for job order permutation")
	repeat         = flag.Int("repeat", 0, "Number of times to repeat each task")
	garbageCollect = flag.Bool("gc", false, "Garbage collect backend resources when possible")
<<<<<<< HEAD
	order          = flag.Bool("order", false, "Follow the tasks order passed as parameter")
	workers        = flag.Int("workers", 0, "Number of workers to use on each system")
=======
	singleWorker   = flag.Bool("single-worker", false, "Run with a single worker on each system")
>>>>>>> b0497207
)

func main() {
	if err := run(); err != nil {
		fmt.Fprintf(os.Stderr, "error: %v\n", err)
		os.Exit(1)
	}
}

func run() error {
	mrand.Seed(time.Now().UnixNano())
	flag.Parse()

	spread.Logger = log.New(os.Stdout, "", 0)
	spread.Verbose = *verbose
	spread.Debug = *vvverbose

	var other bool
	for _, b := range []bool{*debug, *shell, *shellBefore || *shellAfter, *abend, *restore} {
		if b && other {
			return fmt.Errorf("cannot have more than one of -debug, -shell, -shell-before/after, -abend, and -restore")

		}
		other = other || b
	}

	password := *pass
	if password == "" {
		buf := make([]byte, 8)
		_, err := rand.Read(buf)
		if err != nil {
			return fmt.Errorf("cannot generate random password: %v", err)
		}
		password = fmt.Sprintf("%x", buf)
	}

	var filter spread.Filter
	var err error
	if args := flag.Args(); len(args) > 0 {
		filter, err = spread.NewFilter(args)
		if err != nil {
			return err
		}
	}

	options := &spread.Options{
		Password:       password,
		Filter:         filter,
		Reuse:          *reuse,
		ReusePid:       *reusePid,
		Resend:         *resend,
		Debug:          *debug,
		Shell:          *shell,
		ShellBefore:    *shellBefore,
		ShellAfter:     *shellAfter,
		Abend:          *abend,
		Restore:        *restore,
		Discard:        *discard,
		Artifacts:      *artifacts,
		Seed:           *seed,
		Repeat:         *repeat,
		GarbageCollect: *garbageCollect,
<<<<<<< HEAD
		Order:          *order,
		Workers:        *workers,
=======
		SingleWorker:   *singleWorker,
>>>>>>> b0497207
	}

	project, err := spread.Load(".")
	if err != nil {
		return err
	}

	if *list {
		jobs, err := project.Jobs(options)
		if err != nil {
			return err
		}
		for _, job := range jobs {
			fmt.Println(job.Name)
		}
		return nil
	}

	if options.Discard && options.ReusePid == 0 {
		options.Reuse = true
	}

	runner, err := spread.Start(project, options)
	if err != nil {
		return err
	}

	sigch := make(chan os.Signal, 1)
	signal.Notify(sigch, os.Interrupt)
	go func() {
		<-sigch
		runner.Stop()
	}()

	return runner.Wait()
}

func printf(format string, v ...interface{}) {
	if spread.Logger != nil {
		spread.Logger.Output(2, pretty.Sprintf(format, v...))
	}
}

func parseReuseEntry(entry string) (backend string, addrs []string) {
	if i := strings.Index(entry, ":"); i > 0 {
		return entry[:i], strings.Split(entry[i+1:], ",")
	}
	return "", nil
}<|MERGE_RESOLUTION|>--- conflicted
+++ resolved
@@ -35,12 +35,8 @@
 	seed           = flag.Int64("seed", 0, "Seed for job order permutation")
 	repeat         = flag.Int("repeat", 0, "Number of times to repeat each task")
 	garbageCollect = flag.Bool("gc", false, "Garbage collect backend resources when possible")
-<<<<<<< HEAD
 	order          = flag.Bool("order", false, "Follow the tasks order passed as parameter")
-	workers        = flag.Int("workers", 0, "Number of workers to use on each system")
-=======
 	singleWorker   = flag.Bool("single-worker", false, "Run with a single worker on each system")
->>>>>>> b0497207
 )
 
 func main() {
@@ -103,12 +99,8 @@
 		Seed:           *seed,
 		Repeat:         *repeat,
 		GarbageCollect: *garbageCollect,
-<<<<<<< HEAD
 		Order:          *order,
-		Workers:        *workers,
-=======
 		SingleWorker:   *singleWorker,
->>>>>>> b0497207
 	}
 
 	project, err := spread.Load(".")
