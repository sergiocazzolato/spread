--- conflicted
+++ resolved
@@ -36,11 +36,7 @@
 	repeat         = flag.Int("repeat", 0, "Number of times to repeat each task")
 	tag            = flag.String("tag", "", "Filter tests which match with the tag specified")
 	garbageCollect = flag.Bool("gc", false, "Garbage collect backend resources when possible")
-<<<<<<< HEAD
 	order          = flag.Bool("order", false, "Follow the tasks order passed as parameter")
-=======
-
->>>>>>> c6f7496e
 )
 
 func main() {
@@ -104,11 +100,8 @@
 		Repeat:         *repeat,
 		Tag:            *tag,
 		GarbageCollect: *garbageCollect,
-<<<<<<< HEAD
 		Order:          *order,
-=======
 		ShowOutput:     *vverbose,
->>>>>>> c6f7496e
 	}
 
 	project, err := spread.Load(".")
