package main

import (
	"crypto/rand"
	"flag"
	"fmt"
	"log"
	mrand "math/rand"
	"os"
	"os/signal"
	"strings"
	"time"

	"github.com/niemeyer/pretty"
	"github.com/snapcore/spread/spread"
)

var (
	verbose        = flag.Bool("v", false, "Show detailed progress information")
	vverbose       = flag.Bool("vv", false, "Show the scripts output during the execution as well")
	vvverbose      = flag.Bool("vvv", false, "Show debugging messages as well")
	list           = flag.Bool("list", false, "Just show list of jobs that would run")
	pass           = flag.String("pass", "", "Server password to use, defaults to random")
	reuse          = flag.Bool("reuse", false, "Keep servers running for reuse")
	reusePid       = flag.Int("reuse-pid", 0, "Reuse servers from crashed process")
	resend         = flag.Bool("resend", false, "Resend project content to reused servers")
	debug          = flag.Bool("debug", false, "Run shell after script errors")
	shell          = flag.Bool("shell", false, "Run shell instead of task scripts")
	shellBefore    = flag.Bool("shell-before", false, "Run shell before task scripts")
	shellAfter     = flag.Bool("shell-after", false, "Run shell after task scripts")
	abend          = flag.Bool("abend", false, "Stop without restoring on first error")
	restore        = flag.Bool("restore", false, "Run only the restore scripts")
	discard        = flag.Bool("discard", false, "Discard reused servers without running")
	artifacts      = flag.String("artifacts", "", "Where to store task artifacts")
	seed           = flag.Int64("seed", 0, "Seed for job order permutation")
	repeat         = flag.Int("repeat", 0, "Number of times to repeat each task")
	garbageCollect = flag.Bool("gc", false, "Garbage collect backend resources when possible")
<<<<<<< HEAD
	order          = flag.Bool("order", false, "Follow the tasks order passed as parameter")
	singleWorker   = flag.Bool("single-worker", false, "Run with a single worker on each system")
	workers        = flag.Int("workers", 0, "Number of workers to use on each system")
=======
	serial         = flag.Bool("serial", false, "Show serial output after script errors")
>>>>>>> 13f950d7
)

func main() {
	if err := run(); err != nil {
		fmt.Fprintf(os.Stderr, "error: %v\n", err)
		os.Exit(1)
	}
}

func run() error {
	mrand.Seed(time.Now().UnixNano())
	flag.Parse()

	spread.Logger = log.New(os.Stdout, "", 0)
	spread.Verbose = *verbose
	spread.Debug = *vvverbose

	var other bool
	for _, b := range []bool{*debug, *shell, *shellBefore || *shellAfter, *abend, *restore} {
		if b && other {
			return fmt.Errorf("cannot have more than one of -debug, -shell, -shell-before/after, -abend, and -restore")

		}
		other = other || b
	}

	password := *pass
	if password == "" {
		buf := make([]byte, 8)
		_, err := rand.Read(buf)
		if err != nil {
			return fmt.Errorf("cannot generate random password: %v", err)
		}
		password = fmt.Sprintf("%x", buf)
	}

	var filter spread.Filter
	var err error
	if args := flag.Args(); len(args) > 0 {
		filter, err = spread.NewFilter(args)
		if err != nil {
			return err
		}
	}

	options := &spread.Options{
		Password:       password,
		Filter:         filter,
		Reuse:          *reuse,
		ReusePid:       *reusePid,
		Resend:         *resend,
		Debug:          *debug,
		Shell:          *shell,
		ShellBefore:    *shellBefore,
		ShellAfter:     *shellAfter,
		Abend:          *abend,
		Restore:        *restore,
		Discard:        *discard,
		Artifacts:      *artifacts,
		Seed:           *seed,
		Repeat:         *repeat,
		GarbageCollect: *garbageCollect,
<<<<<<< HEAD
		ShowOutput:     *vverbose,
		Order:          *order,
		SingleWorker:   *singleWorker,
		Workers:        *workers,
=======
		Serial:         *serial,
>>>>>>> 13f950d7
	}

	project, err := spread.Load(".")
	if err != nil {
		return err
	}

	if *list {
		jobs, err := project.Jobs(options)
		if err != nil {
			return err
		}
		for _, job := range jobs {
			fmt.Println(job.Name)
		}
		return nil
	}

	if options.Discard && options.ReusePid == 0 {
		options.Reuse = true
	}

	runner, err := spread.Start(project, options)
	if err != nil {
		return err
	}

	sigch := make(chan os.Signal, 1)
	signal.Notify(sigch, os.Interrupt)
	go func() {
		<-sigch
		runner.Stop()
	}()

	return runner.Wait()
}

func printf(format string, v ...interface{}) {
	if spread.Logger != nil {
		spread.Logger.Output(2, pretty.Sprintf(format, v...))
	}
}

func parseReuseEntry(entry string) (backend string, addrs []string) {
	if i := strings.Index(entry, ":"); i > 0 {
		return entry[:i], strings.Split(entry[i+1:], ",")
	}
	return "", nil
}<|MERGE_RESOLUTION|>--- conflicted
+++ resolved
@@ -35,13 +35,9 @@
 	seed           = flag.Int64("seed", 0, "Seed for job order permutation")
 	repeat         = flag.Int("repeat", 0, "Number of times to repeat each task")
 	garbageCollect = flag.Bool("gc", false, "Garbage collect backend resources when possible")
-<<<<<<< HEAD
 	order          = flag.Bool("order", false, "Follow the tasks order passed as parameter")
 	singleWorker   = flag.Bool("single-worker", false, "Run with a single worker on each system")
 	workers        = flag.Int("workers", 0, "Number of workers to use on each system")
-=======
-	serial         = flag.Bool("serial", false, "Show serial output after script errors")
->>>>>>> 13f950d7
 )
 
 func main() {
@@ -104,14 +100,11 @@
 		Seed:           *seed,
 		Repeat:         *repeat,
 		GarbageCollect: *garbageCollect,
-<<<<<<< HEAD
 		ShowOutput:     *vverbose,
 		Order:          *order,
 		SingleWorker:   *singleWorker,
 		Workers:        *workers,
-=======
 		Serial:         *serial,
->>>>>>> 13f950d7
 	}
 
 	project, err := spread.Load(".")
