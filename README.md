Spread
======

## Convenient full-system test (task) distribution 

[Why?](#why)  
[The cascading matrix](#matrix)  
[Install](#install)
[Hello world](#hello-world)  
[Environments](#environments)  
[Variants](#variants)  
[Blacklisting and whitelisting](#blacklisting)  
[Preparing and restoring](#preparing)  
[Functions](#functions)
[Rebooting](#rebooting)  
[Timeouts](#timeouts)  
[Fast iterations with reuse](#reuse)  
[Debugging](#debugging)  
[Repeating tasks](#repeating)
[Passwords and usernames](#passwords)  
[Including, excluding, and renaming files](#including)  
[Selecting which tasks to run](#selecting)  
[Disabling unless manually selected](#manual)  
[Fetching artifacts](#artifacts)  
[LXD backend](#lxd)  
[QEMU backend](#qemu)  
[Google backend](#google)  
<<<<<<< HEAD
[Linode backend](#linode)
[Testflinger backend](#testflinger)
=======
[Openstack backend](#openstack)  
[Linode backend](#linode)  
>>>>>>> 58c7fad2
[AdHoc backend](#adhoc)  
[More on parallelism](#parallelism)  
[Repacking and delta uploads](#repacking)  

<a name="why"/>

## Why?

Because our integration test machinery was unreasonably frustrating. It was
slow, very unstable, hard to make sense of the output, impossible to debug,
hard to write tests for, hard to run on multiple environments, and parallelism
was not a thing.

Spread came out as a plesant way to fix that. A few simple and concrete
concepts that are fun to play with and fix the exact piece missing in the
puzzle. It's not Jenkins, it's not Travis, it's not a library, not a language,
and it's not even specific to testing. It's a simple way to express what to run
and where, what to do before and after it runs, and how to duplicate jobs with
minor variations without copy & paste.


<a name="matrix"/>

## The cascading matrix

Each individual job in Spread has a:

 * **Project** - There's a single one of those. This is your source code
   repository or whatever the top-level thing is that you want to run tasks for.

 * **Backend** - A few lines expressing how to obtain machines for tasks to run
   on. Add as many of these as you want, as long as it's one of the supported
   backend types (bonus points for contributing a new backend type - it's rather
   easy).

 * **System** - This is the name and version of the operating system that the
   task will run on. Each backend specifies a set of systems, and optionally the
   number of machines per system (more parallelism for the impatient).
 
 * **Suite** - A couple more lines and you have a group of tasks which can
   share some settings. Defining this and all the above is done in
   `spread.yaml` or `.spread.yaml` in your project base directory.

 * **Task** - What to run, effectively. All tasks for a suite live under the same
   directory. One directory per suite, one directory per task, and `task.yaml`
   inside the latter.

 * **Variants** - All of the above is nice, but this is the reason of much
   rejoice.  Variants are a mechanism that replicates tasks with minor
   variations with no copy & paste and no trouble. See below for details.

Again, each job in spread has _a single one of each of these._ If you have two
systems and one task, there will be two jobs running in parallel on each of the
two systems. If you have two systems and three tasks, you have six jobs, three
in parallel with three. See where this is going? You can easily blacklist
specific cases too, but this is the basic idea.

Any time you want to see how your matrix looks like and all the jobs that would
run, use the `-list` option. It will show one entry per line in the format:
```
backend:system:suite/task:variant
```

<a name="install"/>

## Install

Please install `spread` using Go install method:

```shell
go install github.com/snapcore/spread/cmd/spread@latest
```

<a name="hello-world"/>

## Hello world

Two tiny files and you are in business:

_$PROJECT/spread.yaml_
```
project: hello-world

backends:
    lxd:
        systems: [ubuntu-16.04]

suites:
    examples/:
        summary: Simple examples

path: /remote/path
```

_$PROJECT/examples/hello/task.yaml_
```
summary: Greet the planet
execute: |
    echo "Hello world!"
    exit 1
```

This example uses the [LXD backend](#lxd) on the local sytem and thus requires
Ubuntu 16.04 or later. If you want to distribute the tasks over to a remote
system, try the [Linode backend](#linode) with:

_$PROJECT/spread.yaml_
```
backends:
    linode:
        key: $(HOST:echo $LINODE_API_KEY)
        systems: [ubuntu-16.04]
```

Then run the example with `$ spread` from anywhere inside your project tree
for instant gratification. The echo will happen on the remote machine and
system specified, and you'll see the output locally since the task failed
(`-vv` to see the output nevertheless).

The default output for the example should look similar to this:
```
2016/06/06 09:59:34 Allocating server lxd:ubuntu-16.04...
2016/06/06 09:59:55 Waiting for LXD container spread-1-ubuntu-16-04 to have an address...
2016/06/06 09:59:59 Allocated lxd:ubuntu-16.04 (spread-1-ubuntu-16-04).
2016/06/06 09:59:59 Connecting to lxd:ubuntu-16.04 (spread-1-ubuntu-16-04)...
2016/06/06 10:00:04 Connected to lxd:ubuntu-16.04 (spread-1-ubuntu-16-04).
2016/06/06 10:00:04 Sending data to lxd:ubuntu-16.04 (spread-1-ubuntu-16-04)...
2016/06/06 10:00:05 Error executing lxd:ubuntu-16.04:examples/hello:
-----
+ echo Hello world!
Hello world!
+ exit 1
-----
2016/06/06 10:00:05 Discarding lxd:ubuntu-16.04 (spread-1-ubuntu-16-04)...
2016/06/06 10:00:06 Successful tasks: 0
2016/06/06 10:00:06 Aborted tasks: 0
2016/06/06 10:00:06 Failed tasks: 1
    - lxd:ubuntu-16.04:examples/hello
```

<a name="environments"/>

## Environments

Pretty much everything in Spread can be customized with environment variables.

_$PROJECT/examples/hello/task.yaml_
```
summary: Greet the planet
environment:
    SUBJECT: world 
    GREETING: Hello $SUBJECT!
execute: |
    echo "$GREETING"
    exit 1
```

The values defined for those variables are evaluated at the remote system and
may contain references to other variables as well as commands using the typical
`$(...)` shell syntax. As a special case, executing such commands locally at
the host running Spread is also possible via the syntax `$(HOST:...)`. This is
handy to feed local details such as API keys out of files or local environment
variables as was done on the Linode example.

Common variables and defaults are possible by defining them in the suite
or earlier:

_$PROJECT/spread.yaml_
```
(...)

suites:
    examples/:
        summary: Simple examples
        environment:
            SUBJECT: sanity
```

The cascading happens in the following order:

 * _Project => Backend => System => Suite => Task_

All of these can have an equivalent environment field and their variables will
be ordered accordingly on executed scripts.


<a name="variants"/>

## Variants

The cascading logic explained is nice, but a great deal of the convenience
offered by Spread comes from _variants._

If you understood how the environment cascading takes place, watch this:

_$PROJECT/spread.yaml_
```
(...)

suites:
    examples/:
        summary: Simple examples
        environment:
            SUBJECT/foo: sanity
            SUBJECT/bar: lunacy
```

Now every task under this suite will run twice<sup>1</sup> - once for each
variant key defined.

Then, let's redefine the examples/hello task like this:

_$PROJECT/examples/hello/task.yaml_
```
summary: Greet the planet
environment:
    GREETING: Hello
    GREETING/bar: Goodbye
    SUBJECT/baz: world
execute: |
    echo "$GREETING $SUBJECT!"
    exit 1
```

This task under that suite will spawn _three_ independent jobs, producing the
following outputs:

 * Variant "foo": _Hello sanity!_
 * Variant "bar": _Goodbye lunacy!_
 * Variant "baz": _Hello world!_

Some key takeaways here:

 * Each variant key produces a single job per task.
 * It's okay to declare the same variable with and without a variant suffix.
   The bare one becomes the default.  
 * The variant key suffix may be comma-separated for multiple definitions at
   once (`SUBJECT/foo,bar`).

<sup>1</sup> Actually, times two. It's an N-dimensional matrix.


<a name="blacklisting"/>

## Blacklisting and whitelisting

The described cascading and multiplication semantics of that matrix offers
plenty of comfort for reproducing the same tasks with minor or major
variations, but the real world is full of edge cases. Often things will be
mostly smooth except for that one case that doesn't quite make sense on such
and such situations.

For fine tuning, Spread has a convenient mechanism for blacklisting or
whitelisting particular cases across most axis of the matrix.

For example, let's avoid lunacy altogether by blacklisting the _bar_ variant
out of the particular task:
```
variants:
    - -bar
```
Alternatively, let's reach the same effect by explicitly stating which variants
to use for the task (no `-` or `+` prefix):
```
variants:
    - foo
    - baz
```
Finally, we can also append another key to current set of variants without
replacing the existing ones:
```
variants:
    - +buz
```
We've been talking about tasks, but this same field works at the project,
backend, suite, and task levels. This is also not just about variants either.
The following fields may be defined with equivalent add/remove or replace
semantics:

 * `backends: [...]` (suite and task)
 * `systems: [...]` (suite and task)
 * `variants: [...]` (project, backend, suite, and task)

So what if you don't want to run a specific task or whole suite on ubuntu-14.04?
Just add this to the task or suite body:
```
systems: [-ubuntu-14.04]
```

Cascading also takes place for these settings - each level can
add/remove/replace what the previous level defined, again with the ordering:

 * _Project => Backend => System => Suite => Task_

<a name="preparing"/>

## Preparing and restoring

A similar group of tasks will often depend on a similar setup of the system.
Instead of copying & pasting logic, suites can define scripts for tasks under
them to execute before running, and also scripts that will restore the system
to its original state so that follow up logic will find a (hopefuly? :)
unmodified base:

_$PROJECT/spread.yaml_
```
(...)

suites:
    examples/:
        summary: Simple examples
        prepare: |
            echo Preparing...
        restore: |
            echo Restoring...
```

The prepare script is called once before any of the tasks inside the suite are
run, and the restore script is called once after all of the tasks inside the
suite finish running.

Note that the restore script is called even if the prepare or execute scripts
failed _at any point while running,_ and it's supposed to do the right job of
cleaning up the system even then for follow up logic to find a pristine state.
If the restore script itself fails to execute, the whole system is considered
broken and follow up jobs will be aborted. If the restore script does a bad job
silently, you may instead lose your sleep over curious issues.

By now you may already be getting used to this, but the `prepare` and `restore`
fields are not in fact exclusive of suites. They are available at the project,
backend, suite, and task levels. In addition to those, the project, backend, and
suite levels may also hold `prepare-each` and `restore-each` fields, which are
run before and after _each task_ executes.

Assuming two tasks available under one suite, one task under another suite, and
no failures, this is the ordering of execution:

```
project prepare
    backend1 prepare
        suite1 prepare
            project prepare-each
                backend1 prepare-each
                    suite1 prepare-each
                        task1 prepare; task1 execute; task1 restore
                    suite1 restore-each
                backend1 restore-each
            project restore-each
            project prepare-each
                backend1 prepare-each
                    suite1 prepare-each
                        task2 prepare; task2 execute; task2 restore
                    suite restore-each
                backend1 restore-each
            project restore-each
        suite1 restore
        suite2 prepare
            project prepare-each
                backend1 prepare-each
                    suite2 prepare-each
                        task3 prepare; task3 execute; task3 restore
                    suite2 restore-each
                backend2 restore-each
            project restore-each
        suite2 restore
    backend1 restore
project restore
```

Typically only a few of those script slots will be used.

In addition to preparing and restoring scripts, `debug` and `debug-each`
scripts may also be defined in the same places. These are only run when other
scripts fail, and their purpose is to display further information which might
be helpful when trying to understand what went wrong.


<a name="functions"/>

## Functions

A few helper functions are available for scripts to use:

 * _REBOOT_ - Reboot the system. See [below](#rebooting) for details.
 * _MATCH_ - Run `grep -q -e` on stdin. Without match, print error including content.
 * _NOMATCH_ - Assert no match on stdin.  If match found, print error including content.
 * _ERROR_ - Fail script with provided error message only instead of script trace.
 * _FATAL_ - Similar to ERROR, but prevents retries. Specific to [adhoc backend](#adhoc).
 * _ADDRESS_ - Set allocated system address. Specific to [adhoc backend](#adhoc).


<a name="rebooting"/>

## Rebooting

Scripts can reboot the system at any point by simply running the REBOOT
function at the exact point the reboot should happen. The system will
then reboot and the same script will be re-executed with the
`$SPREAD_REBOOT` environment variable set to the number of times the
script has rebooted the system.

_$PROJECT/examples/hello/task.yaml_
```
execute: |
    if [ $SPREAD_REBOOT = 0 ]; then
        echo "Before reboot"
        REBOOT
    fi
    echo "After reboot"
```

Alternatively the REBOOT function may also be called with a single
parameter which will be used as the value of `$SPREAD_REBOOT` after
the system reboots, instead of the count.

<a name="timeouts"/>

## Timeouts

Every 5 minutes a warning will be issued including the operation output since
the last warning. If the operation does not finish within 15 minutes, it is
killed and considered an error per the usual rules of whatever is being run.
For example, a killed task is considered failed, but a killed restore script
will render the whole system broken (see [Preparing and restoring](#preparing)).

These timings may be tweaked at the project, backend, suite, and task level,
by defining the `warn-timeout` and `kill-timeout` fields with a value such as
`30s`, `1m30s`, `10m`, or `1.5h`. A value of `-1` means disable the timeout
altogether.


<a name="reuse"/>

## Fast iterations with reuse

For fast iterations during development or debugging, it's best to keep the
servers around so they're not allocated and discarded on every run. To do
that just provide the `-reuse` flag. On any successful allocation the server
details are immediately written down for tracking. Then, just provide `-reuse`
again on follow up runs and servers already alive will be used whenever
possible, and new ones will be allocated and also tracked down if necessary to
perform follow up operations.

Without the `-resend` flag, the project files previously sent are also left
alone and reused on the next run. That said, the `spread.yaml` and `task.yaml`
content considered is actually the one in the local machine, so any updates to
those will always be taken in account on re-runs.

Once you're done with the servers, throw them away with `-discard`. Reused
systems will remain running for as long as desired by default, which may run
the pool out of machines. With [Linode](#linode) you may define the
`halt-timeout` option to allow Spread itself to shutdown those systems and use
them, without destroying the data.

The obvious caveat when reusing machines like this is that failing restore
scripts or bogus ones may leave the server in a bad state which affects the
next run improperly. In such cases the restore scripts should be fixed to be
correct and more resilient.


<a name="debugging"/>

## Debugging

Debugging such remote tasking systems is generally quite boring, and Spread
offers a good hand to make the problem less painful. Just add `-debug` to
whatever set of options is in use and it will stop and open a shell at the
exact point you get a failure, with the exact same environment as the script
had.  Exit the shell and the process continues, until the next failure, no
matter which backend or system it was in.

Similarly, `-shell`, `-shell-before`, and `-shell-after` allow running an
interactive shell instead of, before, and after the original task script,
respectively, for every job that was selected to run. You'll most probably want
to filter down what is being run when using that mode, to avoid having a
troubling sequence of shells opened.

If you'd prefer to debug by logging in from an independent ssh session, the
`-abend` option will abruptly stop the execution on failures, without running
any of the restore scripts. You'll probably want to pair that with the `-reuse`
option so the server is not discarded, and after you're done with the debugging
in this style it may be necessary to do a run with the `-restore` flag, to
clean up the state left behind by the task.

Besides manual debugging through those flags, it's often handy to have more
details displayed once something does break. Next to
(preparing and restoring)[#preparing] scripts, Spread supports
specifying `debug` scripts that are run in trace mode and have their output
reported when a failure happens:

_$PROJECT/examples/hello/task.yaml_
```
execute: |
    echo "Something went wrong."
    exit 1
debug: |
    dmesg | tail
```

In a similar way to prepare and restore scripts, these can also be defined
as a `debug-each` script at the project, backend, and suite levels, so they
are aggregated and repeated for every task under them.


<a name="ordering">

## Ordering tasks

The order of tasks on every run is random by default, so that it becomes visible
when the correctness of some tasks depends on unspecified side effects of
prior tasks.

When breakages related to ordering occur, Spread can attempt to reproduce the
ordering used via the `-seed` parameter. On every run, the required seed to
reproduce the order utilized will be logged in the output. Note that when
several workers are being used, they will steal pending work from a common
queue based on timing, which means the order may not be exactly the same.

In some cases, it may also be useful to explicitly prioritize some tasks. For
example, if there are two workers and one long task, it's best if that known
long task starts first, so that the workers can share more of the load. If
the long task comes last the two workers will share all the smaller tasks,
then one worker will pick the long task, and the other worker will stop since
there's nothing else to do. The outcome is a longer total run time.

To define the priority of a task, suite, system, or backend, simply specify
the priority field in the desired context:
```
priority: 100
```

The larger the priority, the earlier it will be scheduled. The default
priority is zero, and negative priorities are supported too.


<a name="repeating"/>

## Repeating tasks

Reproducing an error may be a very boring experience, and Spread has a way to
simplify that process by reexecuting the tasks as many times as desired until
the task fails.

To do that there is an option `-repeat` which receives an integer indicating 
the number of reexecutions to do, being 0 the default value.


<a name="passwords">

## Passwords and usernames

To keep things simple and convenient, Spread prepares systems to connect over SSH
as the root user using a single password for all systems. Unless explicitly defined
via the `-pass` command line option, the password will be random and different on
each run.

Some of the supported backends may be unable to provide an image with the correct
password in place, or with the correct SSH configuration for root to connect. In
those cases, the system "username" and "password" fields may be used to tell
Spread how to perform the SSH connection:

_$PROJECT/spread.yaml_
```
backends:
    qemu:
        systems:
            - debian-sid:
                password: mypassword
            - ubuntu-16.04:
                username: ubuntu
                password: ubuntu
```

If the password field is defined without a username, it specifies the password
for root to connect over SSH.  If both username and password are provided,
the credentials will be used to connect to the system, and password-less sudo
must be available for the provided user.

In all cases the end result is the same: a system that executes scripts as root.


<a name="including"/>

## Including, excluding, and renaming files

The following fields define what is pushed to the remote servers after
each server is allocated and where that content is placed:

_$PROJECT/spread.yaml_
```
(...)

path: /remote/path

include:
    - src/*
exclude:
    - src/*.o

rename:
    - s,path/one,path/two,
```

The `path` option must be provided to define the base directory where the
content will live under, while `include` defaults to a single entry with `*`
which causes everything inside the project directory to be sent over.

The remote tree will usually look the same as the local one, but that
may be changed using the `rename` field. It takes a list of regular
expressions that act on the full relative name of each entry, and also
on the target of symbolic links. To avoid touching the target of symbolic
links append the `S` modifier as a suffix of the expression.

Note that Spread will still expect tasks to live in the same directories as
they do locally, so these directories cannot be moved.


<a name="selecting"/>

## Selecting which tasks to run

Often times you'll want to iterate over a single task or a few of these, or
a given suite, or perhaps select a specific backend to run on instead of
doing them all.

For that you can pass additional arguments indicating what to run:
```
$ spread my-suite/task-one my-suite/task-two
```

These arguments are matched against the Spread job name which uniquely
identifies it, looking like this:

    1. lxd:ubuntu-16.04:mysuite/task-one:variant-a
    2. lxd:ubuntu-16.04:mysuite/task-two:variant-b

The provided parameter must match one of the name components exactly,
optionally making use of the `...` wildcard for that. As an exception, the task
name may be matched partially as long as the slash is present as a prefix or
suffix. Matching multiple components at once is also possible separating them
with a colon; they don't have to be consecutive as long as the ordering is
correct.

For example, assuming the two jobs above, these parameters would all match
at least one of them:

  * _lxd_
  * _lxd:mysuite/_
  * _ubuntu-16.04_
  * _ubuntu-..._
  * _mysuite/_
  * _/task-one_
  * _/task..._
  * _mysu...one_
  * _lxd:ubuntu-16.04:variant-a_

The `-list` option is useful to see what jobs would be selected by a given
filter without actually running them.


<a name="manual"/>

## Disabling unless manually selected

It may be useful to have a task written down as part of the suite without it
being run all the time together with the usual tasks.  For that, just add a
`manual: true` field, and it will only be run when explicitly selected. This is
equivalent to disabing the task, except it may still be run when manually
selected.

For example:

_$PROJECT/examples/manually-run/task.yaml_
```
summary: This task only runs manually.

manual: true

...
```

The logic for explicit selection is the following: if the provided
arguments match any non-manual tasks at all, the manual tasks are not
run, even if they match the arguments.

Besides tasks, the same logic works for backends, systems, and suites.
Just add the `manual` field to their definition and they will only run
when explicitly selected, following the same logic described above: if
the provided arguments match any non-manual suite, matching manual
suites won't run, and so on.

Note that it's fine to have manual and non-manual tasks inside a manual
suite, and so forth. Play with `-list` to get a clear idea of what is
selected to run.


<a name="artifacts"/>

## Fetching residual artifacts

Content generated by tasks may easily be retrieved after the task completes
by registering the desired content under the `artifacts` field:

_$PROJECT/examples/hello/task.yaml_
```
summary: Generate some useful content.

artifacts:
    - some/file
    - some/dir/

...
```

The provided directory or file paths are relative to the task directory, and
they are only considered when Spread is run with the `-artifacts` flag pointing
to the target directory where content will be downloaded into.

For example, consider the following command:
```
$ spread -artifacts=./artifacts lxd:ubuntu-16.04:mysuite/task-one:variant-a
```

Assuming the given task has residual content registered, the directory
`./artifacts/lxd:ubuntu-16.04:mysuite/task-one:variant-a` would be created to
hold it after the job is executed.

Residual content is fetched whether the job finishes successfully or not,
and even if some of the provided paths are missing.


<a name="lxd"/>

## LXD backend

The LXD backend depends on the [LXD](http://www.ubuntu.com/cloud/lxd) container
hypervisor available on Ubuntu 16.04 or later, and allows you to run tasks
using the local system alone.

Setup LXD there with:
```
sudo apt update
sudo apt install lxd
sudo lxd init
```

Then, make sure your local user has access to the `lxc` client tool. If you
can run `lxc list` without errors, you're good to go. If not, you'll probably
have to logout and login again, or manually change your group with:
```
$ newgrp lxd
```

Then, setting up the backend in your project file is as trivial as:
```
backends:
    lxd:
        systems:
            - ubuntu-16.04
```

System names are mapped into LXD images the following way:

  * _ubuntu-16.04 => ubuntu:16.04_
  * _debian-sid => images:debian/sid/amd64_
  * _fedora-8 => images:fedora/8/amd64_
  * _etc_

Alternatively they may also be provided explicitly as:
```
backends:
    lxd:
        systems:
            - ubuntu-16.04:
                image: ubuntu:16.04.1
```

That's it. Have fun with your self-contained multi-system task runner.


<a name="qemu"/>

## QEMU backend

The QEMU backend depends on the [QEMU](http://www.qemu.org) emulator
available from various sources and allows you to run tasks using the
local system alone even if those tasks depend on low-level features
not avaliable under LXD.

Setting up the QEMU backend looks similar to:

_$PROJECT/spread.yaml_
```
backends:
    qemu:
        systems:
            - ubuntu-16.04:
                username: ubuntu
                password: ubuntu
```

For this example to work, a QEMU image must be made available under
`~/.spread/qemu/ubuntu-16.04.img`, and when run this image must open
an SSH daemon on port 22 using the provided credentials.

During the initial setup, spread will enable root access over SSH, and
will set its password to the current global password in use for the
running session as usual for every other backend (random by default,
see the `-pass` command line option).

The QEMU backend is run with the `-nographic` option by default. This
may be changed with `export SPREAD_QEMU_GUI=1`.

Note that at the moment QEMU is run via the `kvm` script, which enables
the KVM performance optimizations for the local architecture. This will
not work for other architectures, though. This problem may be easily
addressed in the future when use cases show up.

As a hint if you are using Ubuntu, here is an easy way to get a suitable
QEMU image:
```
sudo apt install qemu-kvm autopkgtest
adt-buildvm-ubuntu-cloud
```
When done move the downloaded image into the location described above.


<a name="google"/>

## Google backend

The Google backend is easy to setup and use, and allows distributing
your tasks to remote infrastructure in Google Compute Engine (GCE).

_$PROJECT/spread.yaml_
```
(...)

backends:
    google:
        key: $(HOST:echo $GOOGLE_JSON_FILENAME)
	location: yourproject/southamerica-east1-a
        systems:
            - ubuntu-16.04

	    # Extended syntax:
	    - another-system:
	        image: some-other-image
		workers: 3
```

With these settings the Google backend in Spread will pick credentials from
the JSON file pointed to in `$GOOGLE_JSON_FILENAME` environment variable
(we don't want that content inside `spread.yaml` itself). If no key is
explicitly provided, Spread will attempt to use the "application default"
credentials as traditional in the Google platform. You can set those up by
using either a service account:
```
$ gcloud auth application-default activate-service-account --key-file=$GOOGLE_JSON_FILENAME
```
or your own credentials:
```
$ gcloud auth application-default login
```
Service accounts are best as they can be further constrained and not be
associated with your overall authenticated access. Do not ship your own
credentials to remote systems.

Images are located by first attempting to match the provided value exactly
against the image name, and then some processing is done to verify if an
image with the individual tokens in its description exists. Images are
first searched for in the project itself, and then if the prefix is a
recognized name for which a public image project exists (e.g. `ubuntu-*`
is searched for in the `ubuntu-os-cloud` project too). An explicit image
project may also be requested by prefixing the image name with a project
name, as in "ubuntu-os-cloud/ubuntu-16.04-64".

When these machines terminate running, they will be removed. If anything
happens that prevents the immediate removal, they will remain in the account
and need to be removed by hand.

For long term use, a dedicated project in the Google Cloud Platform is
recommended to prevent automated manipulation of important machines.

<a name="openstack"/>

## Openstack backend

The Openstack backend is easy to setup and use, and allows distributing
your tasks to an openstack environment.

_$PROJECT/spread.yaml_
```
(...)

backends:
    openstack:
        key: '$(HOST: echo "$SPREAD_OPENSTACK_ENV")'
        plan: cpu2-ram4-disk10
        halt-timeout: 2h
        systems:
            - ubuntu-20.04:
                  image: ubuntu-focal-daily-amd64
                  workers: 5

            # Extended syntax:
            - another-system:
                image: some-other-image
                networks:
                    - network_external
                    - network_pvn
                groups:
                    - group_external

```

The Openstack backend gets all the information to authenticate from the
environment variables. These are the supported variables (in all cases at
least one env var has to be set):

The URL to authenticate against
```
OS_AUTH_URL
```

The username to authenticate as
```
OS_USERNAME
OS_ACCESS_KEY
```

The secrets to pass
```
OS_PASSWORD
OS_SECRET_KEY
```

Region to send requests to
```
OS_REGION_NAME

```

The project name and ID for this connection
```
OS_TENANT_ID
OS_PROJECT_ID
OS_PROJECT_NAME
OS_TENANT_NAME

```

The Keystone version
```
OS_AUTH_VERSION
OS_IDENTITY_API_VERSION

```

The domain for authorization (new in keystone v3)
```
OS_DEFAULT_DOMAIN_NAME
OS_PROJECT_DOMAIN_NAME
OS_USER_DOMAIN_NAME

```

With the key setting the Openstack backend in Spread will pick the .env file
with the credentials file pointed to in `$SPREAD_OPENSTACK_ENV` environment
variable (we don't want that content inside `spread.yaml` itself).
If no key is explicitly provided, Spread will attempt to use the environment
variables described previously to authenticate.

You can set up those variables by sourcing the Openstack RC file. 
For more information about the environment setup please read 
https://docs.openstack.org/ocata/user-guide/common/cli-set-environment-variables-using-openstack-rc.html

Images are located by first attempting to match the provided value exactly
against the image name, if there is not exact match the most recent image
with partial match will be selected.

When these machines terminate running, they will be removed. If anything
happens that prevents the immediate removal, they will remain in the account
and need to be removed by hand.


<a name="linode"/>

## Linode backend

The Linode backend is very simple to setup and use as well, and allows
distributing your tasks over into remote infrastructure runing in
Linode's data centers.

_$PROJECT/spread.yaml_
```
(...)

backends:
    linode:
        key: $(HOST:echo $LINODE_API_KEY)
        systems:
            - ubuntu-16.04
```

With these settings the Linode backend in Spread will pick the API key from
the local `$LINODE_API_KEY` environment variable (we don't want that in
`spread.yaml`), and look for a powered-off server available on that user
account that. When it finds one, it creates a brand new configuration and
disk set to run the tasks. That means you can even reuse existing servers to
run the tasks, if you wish. When discarding the server, assuming no `-reuse` or
`-debug`, it will power off the server and remove the created configuration
and disks, leaving it ready for the next run.

The root disk is built out of a [Linode-supported distribution][linode-distros]
or a [custom image][linode-images] available in the user account. The system
name is mapped into an image or distribution label the following way:

  * _ubuntu-16.04 => Ubuntu 16.04 LTS_
  * _debian-8 => Debian 8_
  * _arch-2015-08 => Arch Linux 2015.08_
  * _etc_

Images have user-defined labels, so they're also searched for using the Spread
system name itself.

Alternatively, the extended system syntax may be used to define these details:
```
(...)

backends:
    linode:
        key: (...)
	systems:
	    - ubuntu-16.04:
	        image: Ubuntu 16.04
	        kernel: GRUB 2
```

The `image` value is matched case-insensitively as a prefix of one of the
[Linode-supported distributions][linode-distros] or a [custom
image][linode-images] available in the user account. The `kernel` value is
similarly matched against the available kernels.

Both fields are optional. Image defaults to the behavior based on system name
described above, and the kernel defaults to the latest recommended Linode
kernel.

[linode-distros]: https://www.linode.com/distributions
[linode-images]: https://www.linode.com/docs/platform/linode-images
[linode-grub2]: https://www.linode.com/docs/tools-reference/custom-kernels-distros/run-a-distribution-supplied-kernel-with-kvm

[Reused systems](#reuse) will remain running for as long as desired by default,
which may run the pool out of machines. Define the `halt-timeout` option to allow
Spread itself to shutdown those systems and use them, without destroying the data:

_$PROJECT/spread.yaml_
```
backends:
    linode:
        key: (...)
	halt-timeout: 6h
	systems:
	    - ubuntu-16.04
```

The Linode backend can also allocate systems dynamically. For that, just define
these two fields specifying which plan you'd like to use for the new machines,
and which datacenter to allocate them on:
```
backends:
    linode:
        key: (...)
	plan: 4GB
	location: newark
```

When these machines terminate running, they will be removed. If anything
happens that prevents the immediate removal, they will remain in the account
and then be reused by follow up runs and removed when done, effectively garbage
collecting what's left behind. System reuse works as explained above too.

Note that in Linode you can create additional users inside your own account
that have limited access to a selection of servers only, and with limited
permissions on them. You should use this even if your account is entirely
dedicated to Spread, because it allows you to constrain what the key in use
is allowed to do on your account. Note that you'll need to login with the
sub-user to obtain the proper key.

Some links to make your life easier:

  * [Users and permissions](https://manager.linode.com/user)
  * [API keys](https://manager.linode.com/profile/api)


<a name="testflinger"/>

[Testflinger backend](#testflinger)

The Testflinger backend allows to allocate and run tasks on devices 
orchestrated by testflinger server.

_$PROJECT/spread.yaml_
```
(...)
backends:
    testflinger:
        wait-timeout: 30m
        systems:
            - ubuntu-rpi3:
                  queue: rpi3
                  image: https://url/pi.img.xz
                  workers: 2
                  username: user
                  password: pass

```

As the number of devices are limited and the time to get access is uncertaint, the testflinger
backend uses a specific timeout called `wait-timeout` to specify the waiting time for the device
allocation. 

Each testflinger system needs to be configured with a queue which is used to identify a set of
devices and an image which is used by testflinger to provision the device once it is allocated.

When the machines terminate running, they will be free. If anything
happens that prevents the immediate removal, they will remain in the account
and need to be removed by hand.

Some links to make your life easier:
    * [Testflinger documentation](https://testflinger.readthedocs.io)
    * [Testflinger queues and devices](https://github.com/canonical/certification-lab-docs/blob/main/reference/testflinger-devices.rst)

<a name="adhoc"/>

## AdHoc backend

The AdHoc backend allows scripting the procedure for allocating and deallocating
systems directly in the body of the backend:

_$PROJECT/spread.yaml_
```
backends:
    adhoc:
    	allocate: |
            echo "Allocating $SPREAD_SYSTEM..."
            ADDRESS disposable.machine.address:22
        discard:
            echo "Discarding $SPREAD_SYSTEM..."
        systems:
            - ubuntu-16.04
```

The AdHoc scripts have the following custom commands available:

  * _ADDRESS addr[:port]_ - Inform SSH address of machine allocated.
  * _ERROR message_ - Exit with error message. Operation may be retried.
  * _FATAL message_ - Exit with fatal message. Operation won't be retried.
  
A failing script (non-zero exit) is equivalent to calling ERROR, but rather
than displaying a nice message, the whole script trace and output will
be shown.

The following environment variables are available for the scripts to do their job:

  * _SPREAD_BACKEND_ - Name of current backend.
  * _SPREAD_SYSTEM_ - Name of the system being allocated.
  * _SPREAD_PASSWORD_ - Password root will use to connect to the allocated system.
    Not available if the system has a custom username or password defined.
  * _SPREAD_SYSTEM_USERNAME_ - Username Spread will connect as for initial system setup.
  * _SPREAD_SYSTEM_PASSWORD_ - Password Spread will connect as for initial system setup.
  * _SPREAD_SYSTEM_ADDRESS_ - Address of the allocated system. Only available for discard.

The system allocated by the allocate script must return a system that Spread can
connect to over SSH. The system must be either setup to be accessible as root
using the session password (random or specified with -pass), or be accessible
with the username and password details specified under the system name
(see [passwords and usernames](#passwords)).

Note that the system returned by adhoc, although it can point to anything
accessible over SSH, is supposed to be a disposable system oriented towards
running the specified tasks only. It's atypical and dangerous for Spread to
be run against important systems, as it will fiddle with their configuration.


<a name="parallelism"/>

## More on parallelism

The `systems` entry under each backend contains a list of systems that will be
allocated on that backend for running tasks concurrently. 

Consider these settings:

_$PROJECT/spread.yaml_
```
(...)

backends:
    linode:
        systems:
            - ubuntu-14.04
            - ubuntu-16.04:
                workers: 2
```

This will cause three different machines to be allocated for running tasks
concurrently: one running Ubuntu 14.04 and two 16.04.

Systems share a single job pool generated out of the variable matrix, and will
run through it observing the constraints specified. For example, if there is a
backend with one ubuntu-16.04 and one ubuntu-16.10 system, and there's one
suite with 100 tasks, there will be 200 jobs and each system will run exactly
100 tasks because the 200 jobs were generated precisely so that both systems
could be exercised. On the other hand, if that same backend has instead two
ubuntu-16.04 systems, there will be only 100 jobs matching the 100 tasks, and
each system will run approximately half of them each, assuming similar task
execution duration.

Spread can also take multiple backends of the same type. In that case the
backend name will not match the backend type and thus the latter must be
provided explicitly:
```
backends:
    linode-a:
        type: linode
        (...)
    linode-b:
        type: linode
        (...)
```

This is generally not necessary, but may be useful when fine-tuning control
over the use of sets of remote machines.


<a name="repacking"/>

## Repacking and delta uploads

When working over slow networks even small uploads tend to take a bit too
long. Spread offers a general "repacking" mechanism that may be used to
transform the data being delivered in arbitrary ways, even into a delta
of content that the remote servers can obtain by themselves, for example.

The `repack` script is run with file descriptors 3 and 4 used as pipes for
the [specified](#including) project content into and out of the script,
respectively, in _tar_ format. In other words, the original specified
project content _may_ be read from file descriptor 3, and the new project
content _must_ be writen into file descriptor 4.

To illustrate, the following repack script will preserve content unchanged:

_$PROJECT/spread.yaml_
```
repack: |
    cat <&3 >&4
```

As a more complex example, the following setup explores that feature to ship a
delta from a GitHub repository, computed on top of a tag or commit reference
that is knowingly part of the history for all clients:

```
environment:
    DELTA_REF: v1.23

rename:
    - s,^,$DELTA_REF,S

exclude:
    - .git

repack: |
    trap "rm -f delta-ref.tar current.delta" EXIT
    git archive -o delta-ref.tar --format=tar --prefix=$DELTA_PREFIX $DELTA_REF
    xdelta3 -s delta-ref.tar <&3 > current.delta
    tar c current.delta >&4

prepare: |
    apt-get install xdelta3
    curl -s -o - https://codeload.github.com/myrepo/myproject/tar.gz/$DELTA_REF | gunzip > delta-ref.tar
    xdelta3 -d -s delta-ref.tar current.delta | tar x --strip-components=1
    rm -f delta-ref.tar current.delta
```

The `rename` and `exclude` settings used above ensure that the tarball that goes
into `repack` looks like the one offered by GitHub.<|MERGE_RESOLUTION|>--- conflicted
+++ resolved
@@ -25,13 +25,9 @@
 [LXD backend](#lxd)  
 [QEMU backend](#qemu)  
 [Google backend](#google)  
-<<<<<<< HEAD
+[Openstack backend](#openstack)  
 [Linode backend](#linode)
 [Testflinger backend](#testflinger)
-=======
-[Openstack backend](#openstack)  
-[Linode backend](#linode)  
->>>>>>> 58c7fad2
 [AdHoc backend](#adhoc)  
 [More on parallelism](#parallelism)  
 [Repacking and delta uploads](#repacking)  
