--- conflicted
+++ resolved
@@ -36,11 +36,8 @@
 	Residue        string
 	Seed           int64
 	Repeat         int
-<<<<<<< HEAD
+	RepeatAll      int
 	Tag            string
-=======
-	RepeatAll      int
->>>>>>> fbee0bb7
 	GarbageCollect bool
 	Order          bool
 	ShowOutput     bool
