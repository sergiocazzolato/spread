package spread

import (
	"bytes"
	"compress/gzip"
	"fmt"
	"io"
	"io/ioutil"
	"os"
	"os/exec"
	"path/filepath"
	"sort"
	"strings"
	"sync"
	"time"

	"gopkg.in/tomb.v2"
	"math"
	"math/rand"
)

type Options struct {
	Password       string
	Filter         Filter
	Reuse          bool
	ReusePid       int
	Debug          bool
	Shell          bool
	ShellBefore    bool
	ShellAfter     bool
	Abend          bool
	Restore        bool
	Resend         bool
	Discard        bool
	Artifacts      string
	Seed           int64
	Repeat         int
	GarbageCollect bool
<<<<<<< HEAD
	Order          bool
	ShowOutput     bool
	ShowTime       bool
	Workers        int
=======
	SingleWorker   bool
>>>>>>> b0497207
}

type Runner struct {
	tomb tomb.Tomb
	mu   sync.Mutex

	project   *Project
	options   *Options
	providers map[string]Provider

	contentTomb tomb.Tomb
	contentFile *os.File
	contentSize int64

	done  chan bool
	alive int

	reuse    *Reuse
	reserved map[string]bool
	servers  []Server
	pending  []*Job
	sequence map[*Job]int
	last     int
	stats    stats

	suiteWorkers map[[3]string]int
}

func Start(project *Project, options *Options) (*Runner, error) {
	r := &Runner{
		project:   project,
		options:   options,
		providers: make(map[string]Provider),
		reserved:  make(map[string]bool),
		sequence:  make(map[*Job]int),
		last:      0,

		suiteWorkers: make(map[[3]string]int),
	}

	for bname, backend := range project.Backends {
		switch backend.Type {
		case "google":
			r.providers[bname] = Google(project, backend, options)
		case "linode":
			r.providers[bname] = Linode(project, backend, options)
		case "lxd":
			r.providers[bname] = LXD(project, backend, options)
		case "qemu":
			r.providers[bname] = QEMU(project, backend, options)
		case "adhoc":
			r.providers[bname] = AdHoc(project, backend, options)
		case "humbox":
			r.providers[bname] = Humbox(project, backend, options)
		case "testflinger":
			r.providers[bname] = TestFlinger(project, backend, options)
		default:
			return nil, fmt.Errorf("%s has unsupported type %q", backend, backend.Type)
		}
	}

	pending, err := project.Jobs(options)
	if err != nil {
		return nil, err
	}
	r.pending = pending

	if options.GarbageCollect {
		for _, p := range r.providers {
			if err := p.GarbageCollect(); err != nil {
				printf("Error collecting garbage from %q: %v", p.Backend().Name, err)
			}
		}
	}

	r.reuse, err = OpenReuse(r.reusePath())
	if err != nil {
		return nil, err
	}

	r.tomb.Go(r.loop)
	return r, nil
}

func (r *Runner) reusePath() string {
	if r.options.ReusePid != 0 {
		return filepath.Join(r.project.Path, fmt.Sprintf(".spread-reuse.%d.yaml", r.options.ReusePid))
	}
	if r.options.Reuse {
		return filepath.Join(r.project.Path, ".spread-reuse.yaml")
	}
	return filepath.Join(r.project.Path, fmt.Sprintf(".spread-reuse.%d.yaml", os.Getpid()))
}

type projectContent struct {
	fd  *os.File
	err error
}

func (r *Runner) Wait() error {
	return r.tomb.Wait()
}

func (r *Runner) Stop() error {
	r.tomb.Kill(nil)
	return r.tomb.Wait()
}

func (r *Runner) loop() (err error) {
	if r.options.GarbageCollect {
		return nil
	}
	defer func() {
		r.contentTomb.Kill(nil)
		r.contentTomb.Wait()
		if r.contentFile != nil {
			r.contentFile.Close()
		}

		if !r.options.Discard {
			logNames(debugf, "Pending jobs after workers returned", r.pending, taskName)
			for _, job := range r.pending {
				if job != nil {
					r.add(&r.stats.TaskAbort, job)
				}
			}
			r.stats.log()
		}
		if !r.options.Reuse || r.options.Discard {
			for len(r.servers) > 0 {
				printf("Discarding %s...", r.servers[0])
				r.discardServer(r.servers[0])
			}
			if !r.options.Reuse {
				os.Remove(r.reusePath())
			}
		}
		if len(r.servers) > 0 {
			for _, server := range r.servers {
				printf("Keeping %s at %s", server, server.Address())
			}
		}
		r.reuse.Close()
		if err == nil && (len(r.stats.TaskAbort) > 0 || r.stats.errorCount() > 0) {
			err = fmt.Errorf("unsuccessful run")
		}
	}()

	r.contentTomb.Go(r.prepareContent)

	// Make it sequential for now.
	_, err = r.waitContent()
	if err != nil {
		return err
	}

	// Find out how many workers are needed for each backend system.
	// Even if multiple workers per system are requested, must not
	// have more workers than there are jobs.
	workers := make(map[*System]int)
	for _, backend := range r.project.Backends {
		for _, system := range backend.Systems {
			for _, job := range r.pending {
				if job.Backend == backend && job.System == system {
					if system.Workers > workers[system] {
						workers[system]++
						r.alive++
					} else {
						break
					}
				}
			}
		}
	}

	// It is allowed showing the output when 1 worker is used at all
	if r.options.ShowOutput {
		total := 0
		for _, w := range workers {
			total += w
		}
		if total > 1 {
			return fmt.Errorf("Just 1 worker can be used at all when show-output is required")
		}
	}

	r.done = make(chan bool, r.alive)

	msg := fmt.Sprintf("Starting %d worker%s for the following jobs", r.alive, nth(r.alive, "", "", "s"))
	logNames(debugf, msg, r.pending, taskName)

	seed := r.options.Seed
	if !r.options.Discard && seed == 0 && len(r.pending) > r.alive {
		seed = time.Now().Unix()
		printf("Sequence of jobs produced with -seed=%d", seed)
	}
	if !r.options.Discard && !r.options.Reuse && r.options.ReusePid == 0 {
		printf("If killed, discard servers with: spread -reuse-pid=%d -discard", os.Getpid())
	}

	for _, backend := range r.project.Backends {
		for _, system := range backend.Systems {
			n := workers[system]
			for i := 0; i < n; i++ {
				// Use a different seed per worker, so that the work-stealing
				// logic will have a better chance of producing the same
				// ordering on each of the workers.
				order := rand.New(rand.NewSource(seed + int64(i))).Perm(len(r.pending))
				if r.options.Order {
					order = makeRange(len(r.pending))
				}

				go r.worker(backend, system, order)
			}
		}
	}

	for {
		select {
		case <-r.done:
			r.alive--
			if r.alive > 0 {
				debugf("Worker terminated. %d still alive.", r.alive)
				continue
			}
			debugf("Worker terminated.")
			return nil
		}
	}
}

func makeRange(max int) []int {
	a := make([]int, max)
	for i := range a {
		a[i] = i
	}
	return a
}

func (r *Runner) prepareContent() (err error) {
	if r.options.Discard {
		return nil
	}

	file, err := ioutil.TempFile("", fmt.Sprintf("spread-content.%d.", os.Getpid()))
	if err != nil {
		return fmt.Errorf("cannot create temporary content file: %v", err)
	}
	defer func() {
		var size string
		if r.contentSize < 1024*1024 {
			size = fmt.Sprintf("%.2fKB", float64(r.contentSize)/1024)
		} else {
			size = fmt.Sprintf("%.2fMB", float64(r.contentSize)/(1024*1024))
		}
		if err == nil {
			printf("Project content is packed for delivery (%s).", size)
		} else {
			printf("Error packing project content for delivery: %v", err)
			file.Close()
			r.tomb.Killf("cannot pack project content for delivery")
		}
	}()

	if err = os.Remove(file.Name()); err != nil {
		return fmt.Errorf("cannot remove temporary content file: %v", err)
	}

	args := []string{"c", "--exclude=.spread-reuse.*"}
	if r.project.Repack == "" {
		args[0] = "cz"
	}
	for _, pattern := range r.project.Exclude {
		args = append(args, "--exclude="+pattern)
	}
	for _, pattern := range r.project.Rename {
		args = append(args, "--transform="+pattern)
	}
	include := r.project.Include
	if len(include) == 0 {
		include, err = filterDir(r.project.Path)
		if err != nil {
			return fmt.Errorf("cannot list project directory: %v", err)
		}
	}
	args = append(args, include...)

	var stderr bytes.Buffer
	cmd := exec.Command("tar", args...)
	cmd.Dir = r.project.Path
	cmd.Stderr = &stderr

	if r.project.Repack == "" {
		// tar cz => temporary file.
		cmd.Stdout = file
		err = cmd.Start()
		if err != nil {
			return fmt.Errorf("cannot start local tar command: %v", err)
		}

		go func() {
			// TODO Kill that when the function quits.
			select {
			case <-r.contentTomb.Dying():
				cmd.Process.Kill()
			}
		}()

		err = cmd.Wait()
		err = outputErr(stderr.Bytes(), err)
		if err != nil {
			return fmt.Errorf("cannot pack project tree: %v", err)
		}
	} else {
		// tar c => repack => gzip => temporary file
		// repack acts via fd 3 and 4
		tarr, tarw, err := os.Pipe()
		if err != nil {
			return fmt.Errorf("cannot create pipe for repack: %v", err)
		}
		defer tarr.Close()
		defer tarw.Close()

		gzr, gzw, err := os.Pipe()
		if err != nil {
			return fmt.Errorf("cannot create pipe for repack: %v", err)
		}
		defer gzr.Close()
		defer gzw.Close()

		cmd.Stdout = tarw

		err = cmd.Start()
		if err != nil {
			return fmt.Errorf("cannot start local tar command: %v", err)
		}

		lscript := localScript{
			script:      r.project.Repack,
			dir:         r.project.Path,
			env:         r.project.Environment.Variant(""),
			warnTimeout: r.project.WarnTimeout.Duration,
			killTimeout: r.project.KillTimeout.Duration,
			mode:        traceOutput,
			extraFiles:  []*os.File{tarr, gzw},
			stop:        r.contentTomb.Dying(),
		}
		gz := gzip.NewWriter(file)

		var errch = make(chan error, 3)
		var wg sync.WaitGroup

		wg.Add(1)
		go func() {
			err := cmd.Wait()
			errch <- outputErr(stderr.Bytes(), err)

			// Unblock script.
			tarw.Close()

			wg.Done()
		}()

		wg.Add(1)
		go func() {
			_, _, err := lscript.run()
			errch <- err

			// Stop tar and unblock gz.
			cmd.Process.Kill()
			gzw.Close()

			wg.Done()
		}()

		wg.Add(1)
		go func() {
			_, err := io.Copy(gz, gzr)
			errch <- firstErr(err, gz.Close())

			// Stop tar.
			cmd.Process.Kill()

			wg.Done()
		}()

		go func() {
			// TODO Kill that when the function quits.
			select {
			case <-r.contentTomb.Dying():
				cmd.Process.Kill()
			}
		}()

		wg.Wait()

		err = firstErr(<-errch, <-errch, <-errch)
		if err != nil {
			return fmt.Errorf("cannot pack project tree: %v", err)
		}
	}

	st, err := file.Stat()
	if err != nil {
		return fmt.Errorf("cannot stat temporary content file: %v", err)
	}

	r.contentSize = st.Size()
	r.contentFile = file
	return nil
}

func (r *Runner) waitContent() (io.Reader, error) {
	if err := r.contentTomb.Wait(); err != nil {
		return nil, err
	}
	return io.NewSectionReader(r.contentFile, 0, r.contentSize), nil
}

const (
	preparing = "preparing"
	executing = "executing"
	restoring = "restoring"
	checking = "checking"
	skipping = "skipping"
)

func (r *Runner) run(client *Client, job *Job, verb string, context interface{}, script, debug string, abend *bool) bool {
	script = strings.TrimSpace(script)
	server := client.Server()
	if len(script) == 0 {
		return true
	}
	start := time.Now()
	contextStr := job.StringFor(context)
	client.SetJob(contextStr)
	defer client.ResetJob()
	if verb == executing {
		r.mu.Lock()
		r.sequence[job] = r.last + 1
		r.last = r.last + 1

		printft(start, startTime, "%s %s (%s) (%d/%d)...", strings.Title(verb), contextStr, server.Label(), r.sequence[job], len(r.pending))
		r.mu.Unlock()
	} else if verb == checking {
		debugft(start, startTime, "%s %s...", strings.Title(verb), contextStr)
	} else {
		printft(start, startTime, "%s %s (%s)...", strings.Title(verb), contextStr, server.Label())
	}
	var dir string
	if context == job.Backend || context == job.Project {
		dir = r.project.RemotePath
	} else {
		dir = filepath.Join(r.project.RemotePath, job.Task.Name)
	}
	if (r.options.Shell || r.options.ShellBefore) && verb == executing {
		printf("Starting shell instead of %s %s...", verb, job)
		err := client.Shell("", dir, r.shellEnv(job, job.Environment))
		if err != nil {
			printf("Error running debug shell: %v", err)
		}
		printf("Continuing...")
		if r.options.Shell {
			return true
		}
	}
	client.SetWarnTimeout(job.WarnTimeoutFor(context))
	client.SetKillTimeout(job.KillTimeoutFor(context))

	var err error
	if r.options.ShowOutput {
		_, err = client.ShowOutput(script, dir, job.Environment)
	} else {
		_, err = client.Trace(script, dir, job.Environment)
	}
	printft(start, endTime, "")

	if verb == checking {
		if err != nil {
			printft(start, startTime, "%s %s...", strings.Title(skipping), contextStr)
			return false
		}
		return true
	}
	if err != nil {
		// Use a different time so it has a different id on Travis, but keep
		// the original start time so the error message shows the task time.
		start = start.Add(1)
		printft(start, startTime|endTime|startFold|endFold, "Error %s %s (%s) : %v", verb, contextStr, server.Label(), err)
		if debug != "" {
			if !r.options.ShowOutput {
				start = time.Now()
				output, err := client.Trace(debug, dir, job.Environment)
				if err != nil {
					printft(start, startTime|endTime|startFold|endFold, "Error debugging %s (%s) : %v", contextStr, server.Label(), err)
				} else if len(output) > 0 {
					printft(start, startTime|endTime|startFold|endFold, "Debug output for %s (%s) : %v", contextStr, server.Label(), outputErr(output, nil))
				}
			}
		}
		if r.options.Debug || r.options.ShellAfter {
			printf("Starting shell to debug...")
			err = client.Shell("", dir, r.shellEnv(job, job.Environment))
			if err != nil {
				printf("Error running debug shell: %v", err)
			}
			printf("Continuing...")
		}
		*abend = r.options.Abend
		return false
	}
	if r.options.ShellAfter && verb == executing {
		printf("Starting shell after %s %s...", verb, job)
		err := client.Shell("", dir, r.shellEnv(job, job.Environment))
		if err != nil {
			printf("Error running debug shell: %v", err)
		}
		printf("Continuing...")
	}

	return true
}

func (r *Runner) shellEnv(job *Job, env *Environment) *Environment {
	senv := env.Copy()
	senv.Set("PS1", `\$SPREAD_BACKEND:\$SPREAD_SYSTEM \${PWD/#\$SPREAD_PATH/...}# `)
	return senv
}

func (r *Runner) add(where *[]*Job, job *Job) {
	r.mu.Lock()
	*where = append(*where, job)
	r.mu.Unlock()
}

func suiteWorkersKey(job *Job) [3]string {
	return [3]string{job.Backend.Name, job.System.Name, job.Suite.Name}
}

func (r *Runner) worker(backend *Backend, system *System, order []int) {
	defer func() { r.done <- true }()

	client := r.client(backend, system)
	if client == nil {
		return
	}

	var stats = &r.stats

	var abend bool
	var badProject bool
	var badSuite = make(map[*Suite]bool)

	var insideProject bool
	var insideBackend bool
	var insideSuite *Suite

	var job, last *Job

	for {
		r.mu.Lock()
		if job != nil {
			if r.sequence[job] == 0 {
				r.sequence[job] = len(r.sequence) + 1
			}
			r.suiteWorkers[suiteWorkersKey(job)]--
		}
		if badProject || abend || !r.tomb.Alive() {
			r.mu.Unlock()
			break
		}
		job = r.job(backend, system, insideSuite, last, order)
		if job == nil {
			r.mu.Unlock()
			break
		}
		r.suiteWorkers[suiteWorkersKey(job)]++
		r.mu.Unlock()

		if badSuite[job.Suite] {
			r.add(&stats.TaskAbort, job)
			continue
		}

		if insideSuite != nil && insideSuite != job.Suite {
			if false {
				printf("WARNING: Was inside missing suite %s on last run, so cannot restore it.", insideSuite)
			} else if !r.run(client, last, restoring, insideSuite, insideSuite.Restore, insideSuite.Debug, &abend) {
				r.add(&stats.SuiteRestoreError, last)
				r.add(&stats.TaskAbort, job)
				badProject = true
				continue
			}
			insideSuite = nil
		}

		last = job

		if !insideProject {
			insideProject = true
			if !r.options.Restore && !r.run(client, job, preparing, r.project, r.project.Prepare, r.project.Debug, &abend) {
				r.add(&stats.ProjectPrepareError, job)
				r.add(&stats.TaskAbort, job)
				badProject = true
				continue
			}

			insideBackend = true
			if !r.options.Restore && !r.run(client, job, preparing, backend, backend.Prepare, backend.Debug, &abend) {
				r.add(&stats.BackendPrepareError, job)
				r.add(&stats.TaskAbort, job)
				badProject = true
				continue
			}
		}

		if insideSuite != job.Suite {
			insideSuite = job.Suite
			if !r.options.Restore && !r.run(client, job, preparing, job.Suite, job.Suite.Prepare, job.Suite.Debug, &abend) {
				r.add(&stats.SuitePrepareError, job)
				r.add(&stats.TaskAbort, job)
				badSuite[job.Suite] = true
				continue
			}
		}

		debug := job.Debug()
		if r.run(client, job, checking, job, job.Condition(), debug, &abend) {
		    for repeat := r.options.Repeat; repeat >= 0; repeat-- {
			    if r.options.Restore {
					// Do not prepare or execute, and don't repeat.
					repeat = -1
				} else if !r.options.Restore && !r.run(client, job, preparing, job, job.Prepare(), debug, &abend) {
					r.add(&stats.TaskPrepareError, job)
					r.add(&stats.TaskAbort, job)
					debug = ""
					repeat = -1
				} else if !r.options.Restore && r.run(client, job, executing, job, job.Task.Execute, debug, &abend) {
					r.add(&stats.TaskDone, job)
				} else if !r.options.Restore {
					r.add(&stats.TaskError, job)
					debug = ""
					repeat = -1
				}
			if !abend && !r.options.Restore && repeat <= 0 {
					if err := r.fetchArtifacts(client, job); err != nil {
						printf("Cannot fetch artifacts of %s: %v", job, err)
						r.tomb.Killf("cannot fetch artifacts of %s: %v", job, err)
					}
				}
				if !abend && !r.run(client, job, restoring, job, job.Restore(), debug, &abend) {
					r.add(&stats.TaskRestoreError, job)
					badProject = true
					repeat = -1
				}
			}
		} else {
			r.add(&stats.TaskDone, job)
		}
	}

	if !abend && insideSuite != nil {
		if !r.run(client, last, restoring, insideSuite, insideSuite.Restore, insideSuite.Debug, &abend) {
			r.add(&stats.SuiteRestoreError, last)
		}
		insideSuite = nil
	}
	if !abend && insideBackend {
		if !r.run(client, last, restoring, backend, backend.Restore, backend.Debug, &abend) {
			r.add(&stats.BackendRestoreError, last)
		}
		insideBackend = false
	}
	if !abend && insideProject {
		if !r.run(client, last, restoring, r.project, r.project.Restore, r.project.Debug, &abend) {
			r.add(&stats.ProjectRestoreError, last)
		}
		insideProject = false
	}
	server := client.Server()
	client.Close()
	if r.options.Reuse {
		r.unreserve(server.Address())
	} else {
		printf("Discarding %s...", server)
		r.discardServer(server)
	}
}

func (r *Runner) job(backend *Backend, system *System, suite *Suite, last *Job, order []int) *Job {
	if last != nil && last.Task.Samples > 1 {
		if job := r.minSampleForTask(last); job != nil {
			return job
		}
	}

	// Find the current top priority for this backend and system.
	var priority int64 = math.MinInt64
	if ! r.options.Order {
		for _, job := range r.pending {
			if job != nil && job.Priority > priority && job.Backend == backend && job.System == system {
				priority = job.Priority
			}
		}
	}

	var best = -1
	var bestWorkers = 1000000
	for _, i := range order {
		job := r.pending[i]
		if job == nil || job.Priority < priority {
			continue
		}
		if job.Backend != backend || job.System != system {
			// Different backend or system is not an option at all.
			continue
		}
		if job.Suite == suite {
			// Best possible case.
			best = i
			break
		}
		if c := r.suiteWorkers[suiteWorkersKey(job)]; c < bestWorkers {
			best = i
			bestWorkers = c
		}
	}
	if best >= 0 {
		job := r.pending[best]
		if job.Task.Samples > 1 {
			// Worst case it will find the same job.
			return r.minSampleForTask(job)
		}
		r.pending[best] = nil
		return job
	}
	return nil
}

// minSampleForTask finds the job with the lowest sample value sharing
// the same backend, system, and task as the provided job, then removes
// it from the pending list and returns it.
func (r *Runner) minSampleForTask(other *Job) *Job {
	var best = -1
	var bestSample = 1000000
	for i, job := range r.pending {
		if job == nil {
			continue
		}
		if job.Task != other.Task || job.Backend != other.Backend || job.System != other.System {
			continue
		}
		if job.Sample < bestSample {
			best = i
			bestSample = job.Sample
		}
	}
	if best > -1 {
		job := r.pending[best]
		r.pending[best] = nil
		return job
	}
	return nil
}

func (r *Runner) client(backend *Backend, system *System) *Client {

	retries := 0
	for r.tomb.Alive() {
		if retries == 3 {
			printf("Cannot allocate %s after too many retries.", system)
			break
		}
		retries++

		client := r.reuseServer(backend, system)
		reused := client != nil
		if !reused {
			if r.options.Reuse && len(r.reuse.ReuseSystems(system)) > 0 {
				break
			}
			client = r.allocateServer(backend, system)
			if client == nil {
				break
			}
		}

		server := client.Server()
		send := true
		if reused && r.options.Resend {
			printf("Removing project data from %s at %s...", server, r.project.RemotePath)
			if err := client.RemoveAll(r.project.RemotePath); err != nil {
				printf("Cannot remove project data from %s: %v", server, err)
			}
		} else if reused {
			empty, err := client.MissingOrEmpty(r.project.RemotePath)
			if err != nil {
				printf("Cannot send project data to %s: %v", server, err)
				client.Close()
				continue
			}
			send = empty
		}

		if send {
			printf("Sending project content to %s...", server)
			content, err := r.waitContent()
			if err != nil {
				printf("Discarding %s, cannot send project content: %s", server, err)
				r.discardServer(server)
				client.Close()
				return nil
			}
			if err = client.SendTar(content, r.project.RemotePath); err != nil {
				if reused {
					printf("Cannot send project content to %s: %v", server, err)
				} else {
					printf("Discarding %s, cannot send project content: %s", server, err)
					r.discardServer(server)
				}
				client.Close()
				continue
			}
		} else {
			printf("Reusing project data on %s...", server)
		}
		return client
	}

	return nil
}

func (r *Runner) fetchArtifacts(client *Client, job *Job) error {
	if r.options.Artifacts == "" || len(job.Task.Artifacts) == 0 {
		return nil
	}

	localDir := filepath.Join(r.options.Artifacts, job.Name)
	if err := os.MkdirAll(localDir, 0755); err != nil {
		return fmt.Errorf("cannot create artifacts directory: %v", err)
	}

	tarr, tarw := io.Pipe()

	var stderr bytes.Buffer
	cmd := exec.Command("tar", "xJ")
	cmd.Dir = localDir
	cmd.Stdin = tarr
	cmd.Stderr = &stderr
	err := cmd.Start()
	if err != nil {
		return fmt.Errorf("cannot start unpacking tar: %v", err)
	}

	printf("Fetching artifacts of %s...", job)

	remoteDir := filepath.Join(r.project.RemotePath, job.Task.Name)
	err = client.RecvTar(remoteDir, job.Task.Artifacts, tarw)
	tarw.Close()
	terr := cmd.Wait()

	return firstErr(err, terr)
}

func (r *Runner) discardServer(server Server) {
	if err := server.Discard(r.tomb.Context(nil)); err != nil {
		printf("Error discarding %s: %v", server, err)
	}
	if err := r.reuse.Remove(server); err != nil {
		printf("Error removing %s from reuse file: %v", server, err)
	}
	r.unreserve(server.Address())
	r.mu.Lock()
	for i, s := range r.servers {
		if s == server {
			r.servers = append(r.servers[:i], r.servers[i+1:]...)
			break
		}
	}
	r.mu.Unlock()
}

func (r *Runner) allocateServer(backend *Backend, system *System) *Client {
	if r.options.Discard {
		return nil
	}

	printf("Allocating %s...", system)
	var timeout = time.After(5 * time.Minute)
	var relog = time.NewTicker(15 * time.Second)
	defer relog.Stop()
	var retry = time.NewTicker(5 * time.Second)
	defer retry.Stop()

	var server Server
	var err error
Allocate:
	for {
		lerr := err
		server, err = r.providers[backend.Name].Allocate(r.tomb.Context(nil), system)
		if err == nil {
			break
		}
		if lerr == nil || lerr.Error() != err.Error() {
			printf("Cannot allocate %s: %v", system, err)
			if _, ok := err.(*FatalError); ok {
				return nil
			}
		}

		select {
		case <-retry.C:
		case <-relog.C:
			printf("Cannot allocate %s: %v", system, err)
		case <-timeout:
			break Allocate
		case <-r.tomb.Dying():
			break Allocate
		}
	}
	if err != nil {
		return nil
	}

	// Must reserve before adding to reuse, otherwise it might end up used twice.
	r.reserve(server.Address())

	if err := r.reuse.Add(server, r.options.Password); err != nil {
		printf("Error adding %s to reuse file: %v", server, err)
	}

	printf("Connecting to %s...", server)

	timeout = time.After(1 * time.Minute)
	relog = time.NewTicker(8 * time.Second)
	defer relog.Stop()
	retry = time.NewTicker(5 * time.Second)
	defer retry.Stop()

	username := system.Username
	password := system.Password
	cert := system.Cert
	if username == "" {
		username = "root"
	}
	if password == "" {
		password = r.options.Password
	}

	var client *Client
Dial:
	for {
		lerr := err
		client, err = Dial(server, username, password, cert)
		if err == nil {
			break
		}
		if lerr == nil || lerr.Error() != err.Error() {
			debugf("Cannot connect to %s: %v", server, err)
		}

		select {
		case <-retry.C:
		case <-relog.C:
			debugf("Cannot connect to %s: %v", server, err)
		case <-timeout:
			break Dial
		case <-r.tomb.Dying():
			break Dial
		}
	}
	if err != nil {
		printf("Discarding %s, cannot connect: %v", server, err)
		r.discardServer(server)
		return nil
	}

	printf("Connected to %s at %s.", server, server.Address())
	r.servers = append(r.servers, server)
	return client
}

func (r *Runner) unreserve(addr string) {
	r.mu.Lock()
	defer r.mu.Unlock()
	if !r.reserved[addr] {
		panic(fmt.Errorf("attempting to unreserve a system that is not reserved: %s", addr))
	}
	delete(r.reserved, addr)
}

func (r *Runner) reserve(addr string) bool {
	r.mu.Lock()
	defer r.mu.Unlock()
	if r.reserved[addr] {
		return false
	}
	r.reserved[addr] = true
	return true
}

func (r *Runner) reuseServer(backend *Backend, system *System) *Client {
	provider := r.providers[backend.Name]

	for _, rsystem := range r.reuse.ReuseSystems(system) {
		if !r.reserve(rsystem.Address) {
			continue
		}

		server, err := provider.Reuse(r.tomb.Context(nil), rsystem, system)
		if err != nil {
			printf("Cannot reuse %s at %s: %v", system, rsystem.Address, err)
			continue
		}

		if r.options.Discard {
			printf("Discarding %s...", server)
			r.discardServer(server)
			return nil
		}

		printf("Reusing %s...", server)
		username := rsystem.Username
		password := rsystem.Password
		cert := system.Cert
		if username == "" {
			username = "root"
		}
		client, err := Dial(server, username, password, cert)
		if err != nil {
			if r.options.Reuse {
				printf("Cannot reuse %s at %s: %v", system, rsystem.Address, err)
			} else {
				printf("Discarding %s: %v", server, err)
				r.discardServer(server)
			}
			continue
		}

		return client
	}
	return nil
}

type stats struct {
	TaskDone            []*Job
	TaskError           []*Job
	TaskAbort           []*Job
	TaskSkipped         []*Job
	TaskPrepareError    []*Job
	TaskRestoreError    []*Job
	SuitePrepareError   []*Job
	SuiteRestoreError   []*Job
	BackendPrepareError []*Job
	BackendRestoreError []*Job
	ProjectPrepareError []*Job
	ProjectRestoreError []*Job
}

func (s *stats) errorCount() int {
	errors := [][]*Job{
		s.TaskError,
		s.TaskPrepareError,
		s.TaskRestoreError,
		s.SuitePrepareError,
		s.SuiteRestoreError,
		s.BackendPrepareError,
		s.BackendRestoreError,
		s.ProjectPrepareError,
		s.ProjectRestoreError,
	}
	count := 0
	for _, jobs := range errors {
		count += len(jobs)
	}
	return count
}

func (s *stats) log() {
	printf("Successful tasks: %d", len(s.TaskDone))
	printf("Aborted tasks: %d", len(s.TaskAbort))

	logNames(printf, "Failed tasks", s.TaskError, taskName)
	logNames(printf, "Failed task prepare", s.TaskPrepareError, taskName)
	logNames(printf, "Failed task restore", s.TaskRestoreError, taskName)
	logNames(printf, "Failed suite prepare", s.SuitePrepareError, suiteName)
	logNames(printf, "Failed suite restore", s.SuiteRestoreError, suiteName)
	logNames(printf, "Failed backend prepare", s.BackendPrepareError, backendName)
	logNames(printf, "Failed backend restore", s.BackendRestoreError, backendName)
	logNames(printf, "Failed project prepare", s.ProjectPrepareError, projectName)
	logNames(printf, "Failed project restore", s.ProjectRestoreError, projectName)
}

func projectName(job *Job) string { return "project" }
func backendName(job *Job) string { return job.Backend.Name }
func suiteName(job *Job) string   { return job.Suite.Name }

func taskName(job *Job) string {
	if job.Variant == "" {
		return job.Task.Name
	}
	return job.Task.Name + ":" + job.Variant
}

func logNames(f func(format string, args ...interface{}), prefix string, jobs []*Job, name func(job *Job) string) {
	names := make([]string, 0, len(jobs))
	for _, job := range jobs {
		if job == nil {
			continue
		}
		names = append(names, fmt.Sprintf("%s:%s", job.System, name(job)))
	}
	if len(names) == 0 {
		return
	}
	sort.Strings(names)
	const dash = "\n    - "
	f("%s: %d%s%s", prefix, len(names), dash, strings.Join(names, dash))
}

func filterDir(path string) (names []string, err error) {
	f, err := os.Open(path)
	if err != nil {
		return nil, err
	}
	defer f.Close()
	names, err = f.Readdirnames(0)
	if err != nil {
		return nil, err
	}
	var filtered []string
	for _, name := range names {
		if !strings.HasPrefix(name, ".spread-reuse.") {
			filtered = append(filtered, name)
		}
	}
	return filtered, nil
}<|MERGE_RESOLUTION|>--- conflicted
+++ resolved
@@ -36,14 +36,9 @@
 	Seed           int64
 	Repeat         int
 	GarbageCollect bool
-<<<<<<< HEAD
 	Order          bool
+	SingleWorker   bool
 	ShowOutput     bool
-	ShowTime       bool
-	Workers        int
-=======
-	SingleWorker   bool
->>>>>>> b0497207
 }
 
 type Runner struct {
