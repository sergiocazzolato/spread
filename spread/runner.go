package spread

import (
	"bytes"
	"compress/gzip"
	"fmt"
	"io"
	"io/ioutil"
	"os"
	"os/exec"
	"path/filepath"
	"sort"
	"strings"
	"sync"
	"time"

	"gopkg.in/tomb.v2"
	"math"
	"math/rand"
)

type Options struct {
	Password       string
	Filter         Filter
	Reuse          bool
	ReusePid       int
	Debug          bool
	Shell          bool
	ShellBefore    bool
	ShellAfter     bool
	Abend          bool
	Restore        bool
	Resend         bool
	Discard        bool
	Artifacts      string
	Seed           int64
	Repeat         int
	GarbageCollect bool
	Order          bool
	ShowOutput     bool
	ShowTime       bool
	Workers        int
}

type Runner struct {
	tomb tomb.Tomb
	mu   sync.Mutex

	project   *Project
	options   *Options
	providers map[string]Provider

	contentTomb tomb.Tomb
	contentFile *os.File
	contentSize int64

	done  chan bool
	alive int

	reuse    *Reuse
	reserved map[string]bool
	servers  []Server
	pending  []*Job
	sequence map[*Job]int
	last     int
	stats    stats

	suiteWorkers map[[3]string]int
}

func Start(project *Project, options *Options) (*Runner, error) {
	r := &Runner{
		project:   project,
		options:   options,
		providers: make(map[string]Provider),
		reserved:  make(map[string]bool),
		sequence:  make(map[*Job]int),
		last:      0,

		suiteWorkers: make(map[[3]string]int),
	}

	for bname, backend := range project.Backends {
		switch backend.Type {
		case "google":
			r.providers[bname] = Google(project, backend, options)
		case "linode":
			r.providers[bname] = Linode(project, backend, options)
		case "lxd":
			r.providers[bname] = LXD(project, backend, options)
		case "qemu":
			r.providers[bname] = QEMU(project, backend, options)
		case "adhoc":
			r.providers[bname] = AdHoc(project, backend, options)
		case "humbox":
			r.providers[bname] = Humbox(project, backend, options)
		case "testflinger":
			r.providers[bname] = TestFlinger(project, backend, options)
		default:
			return nil, fmt.Errorf("%s has unsupported type %q", backend, backend.Type)
		}
	}

	pending, err := project.Jobs(options)
	if err != nil {
		return nil, err
	}
	r.pending = pending

	if options.GarbageCollect {
		for _, p := range r.providers {
			if err := p.GarbageCollect(); err != nil {
				printf("Error collecting garbage from %q: %v", p.Backend().Name, err)
			}
		}
	}

	r.reuse, err = OpenReuse(r.reusePath())
	if err != nil {
		return nil, err
	}

	r.tomb.Go(r.loop)
	return r, nil
}

func (r *Runner) reusePath() string {
	if r.options.ReusePid != 0 {
		return filepath.Join(r.project.Path, fmt.Sprintf(".spread-reuse.%d.yaml", r.options.ReusePid))
	}
	if r.options.Reuse {
		return filepath.Join(r.project.Path, ".spread-reuse.yaml")
	}
	return filepath.Join(r.project.Path, fmt.Sprintf(".spread-reuse.%d.yaml", os.Getpid()))
}

type projectContent struct {
	fd  *os.File
	err error
}

func (r *Runner) Wait() error {
	return r.tomb.Wait()
}

func (r *Runner) Stop() error {
	r.tomb.Kill(nil)
	return r.tomb.Wait()
}

func (r *Runner) loop() (err error) {
	if r.options.GarbageCollect {
		return nil
	}
	defer func() {
		r.contentTomb.Kill(nil)
		r.contentTomb.Wait()
		if r.contentFile != nil {
			r.contentFile.Close()
		}

		if !r.options.Discard {
			logNames(debugf, "Pending jobs after workers returned", r.pending, taskName)
			for _, job := range r.pending {
				if job != nil {
					r.add(&r.stats.TaskAbort, job)
				}
			}
			r.stats.log()
		}
		if !r.options.Reuse || r.options.Discard {
			for len(r.servers) > 0 {
				printf("Discarding %s...", r.servers[0])
				r.discardServer(r.servers[0])
			}
			if !r.options.Reuse {
				os.Remove(r.reusePath())
			}
		}
		if len(r.servers) > 0 {
			for _, server := range r.servers {
				printf("Keeping %s at %s", server, server.Address())
			}
		}
		r.reuse.Close()
		if err == nil && (len(r.stats.TaskAbort) > 0 || r.stats.errorCount() > 0) {
			err = fmt.Errorf("unsuccessful run")
		}
	}()

	r.contentTomb.Go(r.prepareContent)

	// Make it sequential for now.
	_, err = r.waitContent()
	if err != nil {
		return err
	}

	// Find out how many workers are needed for each backend system.
	// Even if multiple workers per system are requested, must not
	// have more workers than there are jobs.
	workers := make(map[*System]int)
	for _, backend := range r.project.Backends {
		for _, system := range backend.Systems {
			for _, job := range r.pending {
				if job.Backend == backend && job.System == system {
					if system.Workers > workers[system] {
						workers[system]++
						r.alive++
					} else {
						break
					}
				}
			}
		}
	}

	// It is allowed showing the output when 1 worker is used at all
	if r.options.ShowOutput {
		total := 0
		for _, w := range workers {
		    total += w
		}
		if total > 1 {
			return fmt.Errorf("Just 1 worker can be used at all when show-output is required")	
		}
	}

	r.done = make(chan bool, r.alive)

	msg := fmt.Sprintf("Starting %d worker%s for the following jobs", r.alive, nth(r.alive, "", "", "s"))
	logNames(debugf, msg, r.pending, taskName)

	seed := r.options.Seed
	if !r.options.Discard && seed == 0 && len(r.pending) > r.alive {
		seed = time.Now().Unix()
		printf("Sequence of jobs produced with -seed=%d", seed)
	}
	if !r.options.Discard && !r.options.Reuse && r.options.ReusePid == 0 {
		printf("If killed, discard servers with: spread -reuse-pid=%d -discard", os.Getpid())
	}

	for _, backend := range r.project.Backends {
		for _, system := range backend.Systems {
			n := workers[system]
			for i := 0; i < n; i++ {
				// Use a different seed per worker, so that the work-stealing
				// logic will have a better chance of producing the same
				// ordering on each of the workers.
				order := rand.New(rand.NewSource(seed + int64(i))).Perm(len(r.pending))
				if r.options.Order {
					order = makeRange(len(r.pending))
				}

				go r.worker(backend, system, order)
			}
		}
	}

	for {
		select {
		case <-r.done:
			r.alive--
			if r.alive > 0 {
				debugf("Worker terminated. %d still alive.", r.alive)
				continue
			}
			debugf("Worker terminated.")
			return nil
		}
	}
}

func makeRange(max int) []int {
	a := make([]int, max)
	for i := range a {
		a[i] = i
	}
	return a
}

func (r *Runner) prepareContent() (err error) {
	if r.options.Discard {
		return nil
	}

	file, err := ioutil.TempFile("", fmt.Sprintf("spread-content.%d.", os.Getpid()))
	if err != nil {
		return fmt.Errorf("cannot create temporary content file: %v", err)
	}
	defer func() {
		var size string
		if r.contentSize < 1024*1024 {
			size = fmt.Sprintf("%.2fKB", float64(r.contentSize)/1024)
		} else {
			size = fmt.Sprintf("%.2fMB", float64(r.contentSize)/(1024*1024))
		}
		if err == nil {
			printf("Project content is packed for delivery (%s).", size)
		} else {
			printf("Error packing project content for delivery: %v", err)
			file.Close()
			r.tomb.Killf("cannot pack project content for delivery")
		}
	}()

	if err = os.Remove(file.Name()); err != nil {
		return fmt.Errorf("cannot remove temporary content file: %v", err)
	}

	args := []string{"c", "--exclude=.spread-reuse.*"}
	if r.project.Repack == "" {
		args[0] = "cz"
	}
	for _, pattern := range r.project.Exclude {
		args = append(args, "--exclude="+pattern)
	}
	for _, pattern := range r.project.Rename {
		args = append(args, "--transform="+pattern)
	}
	include := r.project.Include
	if len(include) == 0 {
		include, err = filterDir(r.project.Path)
		if err != nil {
			return fmt.Errorf("cannot list project directory: %v", err)
		}
	}
	args = append(args, include...)

	var stderr bytes.Buffer
	cmd := exec.Command("tar", args...)
	cmd.Dir = r.project.Path
	cmd.Stderr = &stderr

	if r.project.Repack == "" {
		// tar cz => temporary file.
		cmd.Stdout = file
		err = cmd.Start()
		if err != nil {
			return fmt.Errorf("cannot start local tar command: %v", err)
		}

		go func() {
			// TODO Kill that when the function quits.
			select {
			case <-r.contentTomb.Dying():
				cmd.Process.Kill()
			}
		}()

		err = cmd.Wait()
		err = outputErr(stderr.Bytes(), err)
		if err != nil {
			return fmt.Errorf("cannot pack project tree: %v", err)
		}
	} else {
		// tar c => repack => gzip => temporary file
		// repack acts via fd 3 and 4
		tarr, tarw, err := os.Pipe()
		if err != nil {
			return fmt.Errorf("cannot create pipe for repack: %v", err)
		}
		defer tarr.Close()
		defer tarw.Close()

		gzr, gzw, err := os.Pipe()
		if err != nil {
			return fmt.Errorf("cannot create pipe for repack: %v", err)
		}
		defer gzr.Close()
		defer gzw.Close()

		cmd.Stdout = tarw

		err = cmd.Start()
		if err != nil {
			return fmt.Errorf("cannot start local tar command: %v", err)
		}

		lscript := localScript{
			script:      r.project.Repack,
			dir:         r.project.Path,
			env:         r.project.Environment.Variant(""),
			warnTimeout: r.project.WarnTimeout.Duration,
			killTimeout: r.project.KillTimeout.Duration,
			mode:        traceOutput,
			extraFiles:  []*os.File{tarr, gzw},
			stop:        r.contentTomb.Dying(),
		}
		gz := gzip.NewWriter(file)

		var errch = make(chan error, 3)
		var wg sync.WaitGroup

		wg.Add(1)
		go func() {
			err := cmd.Wait()
			errch <- outputErr(stderr.Bytes(), err)

			// Unblock script.
			tarw.Close()

			wg.Done()
		}()

		wg.Add(1)
		go func() {
			_, _, err := lscript.run()
			errch <- err

			// Stop tar and unblock gz.
			cmd.Process.Kill()
			gzw.Close()

			wg.Done()
		}()

		wg.Add(1)
		go func() {
			_, err := io.Copy(gz, gzr)
			errch <- firstErr(err, gz.Close())

			// Stop tar.
			cmd.Process.Kill()

			wg.Done()
		}()

		go func() {
			// TODO Kill that when the function quits.
			select {
			case <-r.contentTomb.Dying():
				cmd.Process.Kill()
			}
		}()

		wg.Wait()

		err = firstErr(<-errch, <-errch, <-errch)
		if err != nil {
			return fmt.Errorf("cannot pack project tree: %v", err)
		}
	}

	st, err := file.Stat()
	if err != nil {
		return fmt.Errorf("cannot stat temporary content file: %v", err)
	}

	r.contentSize = st.Size()
	r.contentFile = file
	return nil
}

func (r *Runner) waitContent() (io.Reader, error) {
	if err := r.contentTomb.Wait(); err != nil {
		return nil, err
	}
	return io.NewSectionReader(r.contentFile, 0, r.contentSize), nil
}

const (
	preparing = "preparing"
	executing = "executing"
	restoring = "restoring"
	checking = "checking"
	skipping = "skipping"
)

func (r *Runner) run(client *Client, job *Job, verb string, context interface{}, script, debug string, abend *bool) bool {
	script = strings.TrimSpace(script)
	server := client.Server()
	if len(script) == 0 {
		return true
	}
	start := time.Now()
	contextStr := job.StringFor(context)
	client.SetJob(contextStr)
	defer client.ResetJob()
	if verb == executing {
		r.mu.Lock()
<<<<<<< HEAD
		r.sequence[job] = r.last + 1
		r.last = r.last + 1

		printft(start, startTime, "%s %s (%d/%d)...", strings.Title(verb), contextStr, r.sequence[job], len(r.pending))
=======
		if r.sequence[job] == 0 {
			r.sequence[job] = len(r.sequence) + 1
		}
		printft(start, startTime, "%s %s (%s) (%d/%d)...", strings.Title(verb), contextStr, server.Label(), r.sequence[job], len(r.pending))
>>>>>>> 0e3ac770
		r.mu.Unlock()
	} else if verb == checking {
		debugft(start, startTime, "%s %s...", strings.Title(verb), contextStr)
	} else {
		printft(start, startTime, "%s %s (%s)...", strings.Title(verb), contextStr, server.Label())
	}
	var dir string
	if context == job.Backend || context == job.Project {
		dir = r.project.RemotePath
	} else {
		dir = filepath.Join(r.project.RemotePath, job.Task.Name)
	}
	if (r.options.Shell || r.options.ShellBefore) && verb == executing {
		printf("Starting shell instead of %s %s...", verb, job)
		err := client.Shell("", dir, r.shellEnv(job, job.Environment))
		if err != nil {
			printf("Error running debug shell: %v", err)
		}
		printf("Continuing...")
		if r.options.Shell {
			return true
		}
	}
	client.SetWarnTimeout(job.WarnTimeoutFor(context))
	client.SetKillTimeout(job.KillTimeoutFor(context))

	var err error
	if r.options.ShowOutput && r.options.ShowTime {
		_, err = client.ShowOutputAndTime(script, dir, job.Environment)
	} else if r.options.ShowOutput {
		_, err = client.ShowOutput(script, dir, job.Environment)
	} else {
		_, err = client.Trace(script, dir, job.Environment)
	}
	printft(start, endTime, "")

	if verb == checking {
		if err != nil {
			printft(start, startTime, "%s %s...", strings.Title(skipping), contextStr)
			return false
		}
		return true
	}
	if err != nil {
		// Use a different time so it has a different id on Travis, but keep
		// the original start time so the error message shows the task time.
		start = start.Add(1)
		printft(start, startTime|endTime|startFold|endFold, "Error %s %s (%s) : %v", verb, contextStr, server.Label(), err)
		if debug != "" {
<<<<<<< HEAD
			if ! r.options.ShowOutput {
				start = time.Now()
				output, err := client.Trace(debug, dir, job.Environment)
				if err != nil {
					printft(start, startTime|endTime|startFold|endFold, "Error debugging %s : %v", contextStr, err)
				} else if len(output) > 0 {
					printft(start, startTime|endTime|startFold|endFold, "Debug output for %s : %v", contextStr, outputErr(output, nil))
				}
=======
			start = time.Now()
			output, err := client.Trace(debug, dir, job.Environment)
			if err != nil {
				printft(start, startTime|endTime|startFold|endFold, "Error debugging %s (%s) : %v", contextStr, server.Label(), err)
			} else if len(output) > 0 {
				printft(start, startTime|endTime|startFold|endFold, "Debug output for %s (%s) : %v", contextStr, server.Label(), outputErr(output, nil))
>>>>>>> 0e3ac770
			}
		}
		if r.options.Debug || r.options.ShellAfter {
			printf("Starting shell to debug...")
			err = client.Shell("", dir, r.shellEnv(job, job.Environment))
			if err != nil {
				printf("Error running debug shell: %v", err)
			}
			printf("Continuing...")
		}
		*abend = r.options.Abend
		return false
	}
	if r.options.ShellAfter && verb == executing {
		printf("Starting shell after %s %s...", verb, job)
		err := client.Shell("", dir, r.shellEnv(job, job.Environment))
		if err != nil {
			printf("Error running debug shell: %v", err)
		}
		printf("Continuing...")
	}

	return true
}

func (r *Runner) shellEnv(job *Job, env *Environment) *Environment {
	senv := env.Copy()
	senv.Set("PS1", `\$SPREAD_BACKEND:\$SPREAD_SYSTEM \${PWD/#\$SPREAD_PATH/...}# `)
	return senv
}

func (r *Runner) add(where *[]*Job, job *Job) {
	r.mu.Lock()
	*where = append(*where, job)
	r.mu.Unlock()
}

func suiteWorkersKey(job *Job) [3]string {
	return [3]string{job.Backend.Name, job.System.Name, job.Suite.Name}
}

func (r *Runner) worker(backend *Backend, system *System, order []int) {
	defer func() { r.done <- true }()

	client := r.client(backend, system)
	if client == nil {
		return
	}

	var stats = &r.stats

	var abend bool
	var badProject bool
	var badSuite = make(map[*Suite]bool)

	var insideProject bool
	var insideBackend bool
	var insideSuite *Suite

	var job, last *Job

	for {
		r.mu.Lock()
		if job != nil {
			if r.sequence[job] == 0 {
				r.sequence[job] = len(r.sequence) + 1
			}
			r.suiteWorkers[suiteWorkersKey(job)]--
		}
		if badProject || abend || !r.tomb.Alive() {
			r.mu.Unlock()
			break
		}
		job = r.job(backend, system, insideSuite, last, order)
		if job == nil {
			r.mu.Unlock()
			break
		}
		r.suiteWorkers[suiteWorkersKey(job)]++
		r.mu.Unlock()

		if badSuite[job.Suite] {
			r.add(&stats.TaskAbort, job)
			continue
		}

		if insideSuite != nil && insideSuite != job.Suite {
			if false {
				printf("WARNING: Was inside missing suite %s on last run, so cannot restore it.", insideSuite)
			} else if !r.run(client, last, restoring, insideSuite, insideSuite.Restore, insideSuite.Debug, &abend) {
				r.add(&stats.SuiteRestoreError, last)
				r.add(&stats.TaskAbort, job)
				badProject = true
				continue
			}
			insideSuite = nil
		}

		last = job

		if !insideProject {
			insideProject = true
			if !r.options.Restore && !r.run(client, job, preparing, r.project, r.project.Prepare, r.project.Debug, &abend) {
				r.add(&stats.ProjectPrepareError, job)
				r.add(&stats.TaskAbort, job)
				badProject = true
				continue
			}

			insideBackend = true
			if !r.options.Restore && !r.run(client, job, preparing, backend, backend.Prepare, backend.Debug, &abend) {
				r.add(&stats.BackendPrepareError, job)
				r.add(&stats.TaskAbort, job)
				badProject = true
				continue
			}
		}

		if insideSuite != job.Suite {
			insideSuite = job.Suite
			if !r.options.Restore && !r.run(client, job, preparing, job.Suite, job.Suite.Prepare, job.Suite.Debug, &abend) {
				r.add(&stats.SuitePrepareError, job)
				r.add(&stats.TaskAbort, job)
				badSuite[job.Suite] = true
				continue
			}
		}

		debug := job.Debug()
		if r.run(client, job, checking, job, job.Condition(), debug, &abend) {
		    for repeat := r.options.Repeat; repeat >= 0; repeat-- {
			    if r.options.Restore {
					// Do not prepare or execute, and don't repeat.
					repeat = -1
				} else if !r.options.Restore && !r.run(client, job, preparing, job, job.Prepare(), debug, &abend) {
					r.add(&stats.TaskPrepareError, job)
					r.add(&stats.TaskAbort, job)
					debug = ""
					repeat = -1
				} else if !r.options.Restore && r.run(client, job, executing, job, job.Task.Execute, debug, &abend) {
					r.add(&stats.TaskDone, job)
				} else if !r.options.Restore {
					r.add(&stats.TaskError, job)
					debug = ""
					repeat = -1
				}
			if !abend && !r.options.Restore && repeat <= 0 {
					if err := r.fetchArtifacts(client, job); err != nil {
						printf("Cannot fetch artifacts of %s: %v", job, err)
						r.tomb.Killf("cannot fetch artifacts of %s: %v", job, err)
					}
				}
				if !abend && !r.run(client, job, restoring, job, job.Restore(), debug, &abend) {
					r.add(&stats.TaskRestoreError, job)
					badProject = true
					repeat = -1
				}
			}
		} else {
			r.add(&stats.TaskDone, job)
		}
	}

	if !abend && insideSuite != nil {
		if !r.run(client, last, restoring, insideSuite, insideSuite.Restore, insideSuite.Debug, &abend) {
			r.add(&stats.SuiteRestoreError, last)
		}
		insideSuite = nil
	}
	if !abend && insideBackend {
		if !r.run(client, last, restoring, backend, backend.Restore, backend.Debug, &abend) {
			r.add(&stats.BackendRestoreError, last)
		}
		insideBackend = false
	}
	if !abend && insideProject {
		if !r.run(client, last, restoring, r.project, r.project.Restore, r.project.Debug, &abend) {
			r.add(&stats.ProjectRestoreError, last)
		}
		insideProject = false
	}
	server := client.Server()
	client.Close()
	if r.options.Reuse {
		r.unreserve(server.Address())
	} else {
		printf("Discarding %s...", server)
		r.discardServer(server)
	}
}

func (r *Runner) job(backend *Backend, system *System, suite *Suite, last *Job, order []int) *Job {
	if last != nil && last.Task.Samples > 1 {
		if job := r.minSampleForTask(last); job != nil {
			return job
		}
	}

	// Find the current top priority for this backend and system.
	var priority int64 = math.MinInt64
	if ! r.options.Order {
		for _, job := range r.pending {
			if job != nil && job.Priority > priority && job.Backend == backend && job.System == system {
				priority = job.Priority
			}
		}
	}

	var best = -1
	var bestWorkers = 1000000
	for _, i := range order {
		job := r.pending[i]
		if job == nil || job.Priority < priority {
			continue
		}
		if job.Backend != backend || job.System != system {
			// Different backend or system is not an option at all.
			continue
		}
		if job.Suite == suite {
			// Best possible case.
			best = i
			break
		}
		if c := r.suiteWorkers[suiteWorkersKey(job)]; c < bestWorkers {
			best = i
			bestWorkers = c
		}
	}
	if best >= 0 {
		job := r.pending[best]
		if job.Task.Samples > 1 {
			// Worst case it will find the same job.
			return r.minSampleForTask(job)
		}
		r.pending[best] = nil
		return job
	}
	return nil
}

// minSampleForTask finds the job with the lowest sample value sharing
// the same backend, system, and task as the provided job, then removes
// it from the pending list and returns it.
func (r *Runner) minSampleForTask(other *Job) *Job {
	var best = -1
	var bestSample = 1000000
	for i, job := range r.pending {
		if job == nil {
			continue
		}
		if job.Task != other.Task || job.Backend != other.Backend || job.System != other.System {
			continue
		}
		if job.Sample < bestSample {
			best = i
			bestSample = job.Sample
		}
	}
	if best > -1 {
		job := r.pending[best]
		r.pending[best] = nil
		return job
	}
	return nil
}

func (r *Runner) client(backend *Backend, system *System) *Client {

	retries := 0
	for r.tomb.Alive() {
		if retries == 3 {
			printf("Cannot allocate %s after too many retries.", system)
			break
		}
		retries++

		client := r.reuseServer(backend, system)
		reused := client != nil
		if !reused {
			if r.options.Reuse && len(r.reuse.ReuseSystems(system)) > 0 {
				break
			}
			client = r.allocateServer(backend, system)
			if client == nil {
				break
			}
		}

		server := client.Server()
		send := true
		if reused && r.options.Resend {
			printf("Removing project data from %s at %s...", server, r.project.RemotePath)
			if err := client.RemoveAll(r.project.RemotePath); err != nil {
				printf("Cannot remove project data from %s: %v", server, err)
			}
		} else if reused {
			empty, err := client.MissingOrEmpty(r.project.RemotePath)
			if err != nil {
				printf("Cannot send project data to %s: %v", server, err)
				client.Close()
				continue
			}
			send = empty
		}

		if send {
			printf("Sending project content to %s...", server)
			content, err := r.waitContent()
			if err != nil {
				printf("Discarding %s, cannot send project content: %s", server, err)
				r.discardServer(server)
				client.Close()
				return nil
			}
			if err = client.SendTar(content, r.project.RemotePath); err != nil {
				if reused {
					printf("Cannot send project content to %s: %v", server, err)
				} else {
					printf("Discarding %s, cannot send project content: %s", server, err)
					r.discardServer(server)
				}
				client.Close()
				continue
			}
		} else {
			printf("Reusing project data on %s...", server)
		}
		return client
	}

	return nil
}

func (r *Runner) fetchArtifacts(client *Client, job *Job) error {
	if r.options.Artifacts == "" || len(job.Task.Artifacts) == 0 {
		return nil
	}

	localDir := filepath.Join(r.options.Artifacts, job.Name)
	if err := os.MkdirAll(localDir, 0755); err != nil {
		return fmt.Errorf("cannot create artifacts directory: %v", err)
	}

	tarr, tarw := io.Pipe()

	var stderr bytes.Buffer
	cmd := exec.Command("tar", "xJ")
	cmd.Dir = localDir
	cmd.Stdin = tarr
	cmd.Stderr = &stderr
	err := cmd.Start()
	if err != nil {
		return fmt.Errorf("cannot start unpacking tar: %v", err)
	}

	printf("Fetching artifacts of %s...", job)

	remoteDir := filepath.Join(r.project.RemotePath, job.Task.Name)
	err = client.RecvTar(remoteDir, job.Task.Artifacts, tarw)
	tarw.Close()
	terr := cmd.Wait()

	return firstErr(err, terr)
}

func (r *Runner) discardServer(server Server) {
	if err := server.Discard(r.tomb.Context(nil)); err != nil {
		printf("Error discarding %s: %v", server, err)
	}
	if err := r.reuse.Remove(server); err != nil {
		printf("Error removing %s from reuse file: %v", server, err)
	}
	r.unreserve(server.Address())
	r.mu.Lock()
	for i, s := range r.servers {
		if s == server {
			r.servers = append(r.servers[:i], r.servers[i+1:]...)
			break
		}
	}
	r.mu.Unlock()
}

func (r *Runner) allocateServer(backend *Backend, system *System) *Client {
	if r.options.Discard {
		return nil
	}

	printf("Allocating %s...", system)
	var timeout = time.After(5 * time.Minute)
	var relog = time.NewTicker(15 * time.Second)
	defer relog.Stop()
	var retry = time.NewTicker(5 * time.Second)
	defer retry.Stop()

	var server Server
	var err error
Allocate:
	for {
		lerr := err
		server, err = r.providers[backend.Name].Allocate(r.tomb.Context(nil), system)
		if err == nil {
			break
		}
		if lerr == nil || lerr.Error() != err.Error() {
			printf("Cannot allocate %s: %v", system, err)
			if _, ok := err.(*FatalError); ok {
				return nil
			}
		}

		select {
		case <-retry.C:
		case <-relog.C:
			printf("Cannot allocate %s: %v", system, err)
		case <-timeout:
			break Allocate
		case <-r.tomb.Dying():
			break Allocate
		}
	}
	if err != nil {
		return nil
	}

	// Must reserve before adding to reuse, otherwise it might end up used twice.
	r.reserve(server.Address())

	if err := r.reuse.Add(server, r.options.Password); err != nil {
		printf("Error adding %s to reuse file: %v", server, err)
	}

	printf("Connecting to %s...", server)

	timeout = time.After(1 * time.Minute)
	relog = time.NewTicker(8 * time.Second)
	defer relog.Stop()
	retry = time.NewTicker(5 * time.Second)
	defer retry.Stop()

	username := system.Username
	password := system.Password
	cert := system.Cert
	if username == "" {
		username = "root"
	}
	if password == "" {
		password = r.options.Password
	}

	var client *Client
Dial:
	for {
		lerr := err
		client, err = Dial(server, username, password, cert)
		if err == nil {
			break
		}
		if lerr == nil || lerr.Error() != err.Error() {
			debugf("Cannot connect to %s: %v", server, err)
		}

		select {
		case <-retry.C:
		case <-relog.C:
			debugf("Cannot connect to %s: %v", server, err)
		case <-timeout:
			break Dial
		case <-r.tomb.Dying():
			break Dial
		}
	}
	if err != nil {
		printf("Discarding %s, cannot connect: %v", server, err)
		r.discardServer(server)
		return nil
	}

	printf("Connected to %s at %s.", server, server.Address())
	r.servers = append(r.servers, server)
	return client
}

func (r *Runner) unreserve(addr string) {
	r.mu.Lock()
	defer r.mu.Unlock()
	if !r.reserved[addr] {
		panic(fmt.Errorf("attempting to unreserve a system that is not reserved: %s", addr))
	}
	delete(r.reserved, addr)
}

func (r *Runner) reserve(addr string) bool {
	r.mu.Lock()
	defer r.mu.Unlock()
	if r.reserved[addr] {
		return false
	}
	r.reserved[addr] = true
	return true
}

func (r *Runner) reuseServer(backend *Backend, system *System) *Client {
	provider := r.providers[backend.Name]

	for _, rsystem := range r.reuse.ReuseSystems(system) {
		if !r.reserve(rsystem.Address) {
			continue
		}

		server, err := provider.Reuse(r.tomb.Context(nil), rsystem, system)
		if err != nil {
			printf("Cannot reuse %s at %s: %v", system, rsystem.Address, err)
			continue
		}

		if r.options.Discard {
			printf("Discarding %s...", server)
			r.discardServer(server)
			return nil
		}

		printf("Reusing %s...", server)
		username := rsystem.Username
		password := rsystem.Password
		cert := system.Cert
		if username == "" {
			username = "root"
		}
		client, err := Dial(server, username, password, cert)
		if err != nil {
			if r.options.Reuse {
				printf("Cannot reuse %s at %s: %v", system, rsystem.Address, err)
			} else {
				printf("Discarding %s: %v", server, err)
				r.discardServer(server)
			}
			continue
		}

		return client
	}
	return nil
}

type stats struct {
	TaskDone            []*Job
	TaskError           []*Job
	TaskAbort           []*Job
	TaskSkipped         []*Job
	TaskPrepareError    []*Job
	TaskRestoreError    []*Job
	SuitePrepareError   []*Job
	SuiteRestoreError   []*Job
	BackendPrepareError []*Job
	BackendRestoreError []*Job
	ProjectPrepareError []*Job
	ProjectRestoreError []*Job
}

func (s *stats) errorCount() int {
	errors := [][]*Job{
		s.TaskError,
		s.TaskPrepareError,
		s.TaskRestoreError,
		s.SuitePrepareError,
		s.SuiteRestoreError,
		s.BackendPrepareError,
		s.BackendRestoreError,
		s.ProjectPrepareError,
		s.ProjectRestoreError,
	}
	count := 0
	for _, jobs := range errors {
		count += len(jobs)
	}
	return count
}

func (s *stats) log() {
	printf("Successful tasks: %d", len(s.TaskDone))
	printf("Aborted tasks: %d", len(s.TaskAbort))

	logNames(printf, "Failed tasks", s.TaskError, taskName)
	logNames(printf, "Failed task prepare", s.TaskPrepareError, taskName)
	logNames(printf, "Failed task restore", s.TaskRestoreError, taskName)
	logNames(printf, "Failed suite prepare", s.SuitePrepareError, suiteName)
	logNames(printf, "Failed suite restore", s.SuiteRestoreError, suiteName)
	logNames(printf, "Failed backend prepare", s.BackendPrepareError, backendName)
	logNames(printf, "Failed backend restore", s.BackendRestoreError, backendName)
	logNames(printf, "Failed project prepare", s.ProjectPrepareError, projectName)
	logNames(printf, "Failed project restore", s.ProjectRestoreError, projectName)
}

func projectName(job *Job) string { return "project" }
func backendName(job *Job) string { return job.Backend.Name }
func suiteName(job *Job) string   { return job.Suite.Name }

func taskName(job *Job) string {
	if job.Variant == "" {
		return job.Task.Name
	}
	return job.Task.Name + ":" + job.Variant
}

func logNames(f func(format string, args ...interface{}), prefix string, jobs []*Job, name func(job *Job) string) {
	names := make([]string, 0, len(jobs))
	for _, job := range jobs {
		if job == nil {
			continue
		}
		names = append(names, fmt.Sprintf("%s:%s", job.System, name(job)))
	}
	if len(names) == 0 {
		return
	}
	sort.Strings(names)
	const dash = "\n    - "
	f("%s: %d%s%s", prefix, len(names), dash, strings.Join(names, dash))
}

func filterDir(path string) (names []string, err error) {
	f, err := os.Open(path)
	if err != nil {
		return nil, err
	}
	defer f.Close()
	names, err = f.Readdirnames(0)
	if err != nil {
		return nil, err
	}
	var filtered []string
	for _, name := range names {
		if !strings.HasPrefix(name, ".spread-reuse.") {
			filtered = append(filtered, name)
		}
	}
	return filtered, nil
}<|MERGE_RESOLUTION|>--- conflicted
+++ resolved
@@ -479,17 +479,10 @@
 	defer client.ResetJob()
 	if verb == executing {
 		r.mu.Lock()
-<<<<<<< HEAD
 		r.sequence[job] = r.last + 1
 		r.last = r.last + 1
 
-		printft(start, startTime, "%s %s (%d/%d)...", strings.Title(verb), contextStr, r.sequence[job], len(r.pending))
-=======
-		if r.sequence[job] == 0 {
-			r.sequence[job] = len(r.sequence) + 1
-		}
 		printft(start, startTime, "%s %s (%s) (%d/%d)...", strings.Title(verb), contextStr, server.Label(), r.sequence[job], len(r.pending))
->>>>>>> 0e3ac770
 		r.mu.Unlock()
 	} else if verb == checking {
 		debugft(start, startTime, "%s %s...", strings.Title(verb), contextStr)
@@ -539,23 +532,14 @@
 		start = start.Add(1)
 		printft(start, startTime|endTime|startFold|endFold, "Error %s %s (%s) : %v", verb, contextStr, server.Label(), err)
 		if debug != "" {
-<<<<<<< HEAD
 			if ! r.options.ShowOutput {
 				start = time.Now()
 				output, err := client.Trace(debug, dir, job.Environment)
 				if err != nil {
-					printft(start, startTime|endTime|startFold|endFold, "Error debugging %s : %v", contextStr, err)
+				printft(start, startTime|endTime|startFold|endFold, "Error debugging %s (%s) : %v", contextStr, server.Label(), err)
 				} else if len(output) > 0 {
-					printft(start, startTime|endTime|startFold|endFold, "Debug output for %s : %v", contextStr, outputErr(output, nil))
+				printft(start, startTime|endTime|startFold|endFold, "Debug output for %s (%s) : %v", contextStr, server.Label(), outputErr(output, nil))
 				}
-=======
-			start = time.Now()
-			output, err := client.Trace(debug, dir, job.Environment)
-			if err != nil {
-				printft(start, startTime|endTime|startFold|endFold, "Error debugging %s (%s) : %v", contextStr, server.Label(), err)
-			} else if len(output) > 0 {
-				printft(start, startTime|endTime|startFold|endFold, "Debug output for %s (%s) : %v", contextStr, server.Label(), outputErr(output, nil))
->>>>>>> 0e3ac770
 			}
 		}
 		if r.options.Debug || r.options.ShellAfter {
