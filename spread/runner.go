--- conflicted
+++ resolved
@@ -627,7 +627,6 @@
 		}
 
 		debug := job.Debug()
-<<<<<<< HEAD
 		if r.run(client, job, checking, job, job.Condition(), debug, &abend) {
 		    for repeat := r.options.Repeat; repeat >= 0; repeat-- {
 			    if r.options.Restore {
@@ -645,7 +644,7 @@
 					debug = ""
 					repeat = -1
 				}
-				if !abend && !r.options.Restore && repeat == 0 {
+			if !abend && !r.options.Restore && repeat <= 0 {
 					if err := r.fetchResidue(client, job); err != nil {
 						printf("Cannot fetch residue of %s: %v", job, err)
 						r.tomb.Killf("cannot fetch residue of %s: %v", job, err)
@@ -655,28 +654,6 @@
 					r.add(&stats.TaskRestoreError, job)
 					badProject = true
 					repeat = -1
-=======
-		for repeat := r.options.Repeat; repeat >= 0; repeat-- {
-			if r.options.Restore {
-				// Do not prepare or execute, and don't repeat.
-				repeat = -1
-			} else if !r.options.Restore && !r.run(client, job, preparing, job, job.Prepare(), debug, &abend) {
-				r.add(&stats.TaskPrepareError, job)
-				r.add(&stats.TaskAbort, job)
-				debug = ""
-				repeat = -1
-			} else if !r.options.Restore && r.run(client, job, executing, job, job.Task.Execute, debug, &abend) {
-				r.add(&stats.TaskDone, job)
-			} else if !r.options.Restore {
-				r.add(&stats.TaskError, job)
-				debug = ""
-				repeat = -1
-			}
-			if !abend && !r.options.Restore && repeat <= 0 {
-				if err := r.fetchResidue(client, job); err != nil {
-					printf("Cannot fetch residue of %s: %v", job, err)
-					r.tomb.Killf("cannot fetch residue of %s: %v", job, err)
->>>>>>> 0d493626
 				}
 			}
 		} else {
