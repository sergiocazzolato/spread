package spread

import (
	"bytes"
	"compress/gzip"
	"fmt"
	"io"
	"io/ioutil"
	"os"
	"os/exec"
	"path/filepath"
	"sort"
	"strings"
	"sync"
	"time"

	"gopkg.in/tomb.v2"
	"math"
	"math/rand"
)

type Options struct {
	Password       string
	Filter         Filter
	Reuse          bool
	ReusePid       int
	Debug          bool
	Shell          bool
	ShellBefore    bool
	ShellAfter     bool
	Abend          bool
	Restore        bool
	Resend         bool
	Discard        bool
	Artifacts      string
	Seed           int64
	Repeat         int
	GarbageCollect bool
<<<<<<< HEAD
	Order          bool
	ShowOutput     bool
	ShowTime       bool
	Workers        int
=======
	ShowOutput     bool
>>>>>>> 7067cf1c
}

type Runner struct {
	tomb tomb.Tomb
	mu   sync.Mutex

	project   *Project
	options   *Options
	providers map[string]Provider

	contentTomb tomb.Tomb
	contentFile *os.File
	contentSize int64

	done  chan bool
	alive int

	reuse    *Reuse
	reserved map[string]bool
	servers  []Server
	pending  []*Job
	sequence map[*Job]int
	last     int
	stats    stats

	suiteWorkers map[[3]string]int
}

func Start(project *Project, options *Options) (*Runner, error) {
	r := &Runner{
		project:   project,
		options:   options,
		providers: make(map[string]Provider),
		reserved:  make(map[string]bool),
		sequence:  make(map[*Job]int),
		last:      0,

		suiteWorkers: make(map[[3]string]int),
	}

	for bname, backend := range project.Backends {
		switch backend.Type {
		case "google":
			r.providers[bname] = Google(project, backend, options)
		case "linode":
			r.providers[bname] = Linode(project, backend, options)
		case "lxd":
			r.providers[bname] = LXD(project, backend, options)
		case "qemu":
			r.providers[bname] = QEMU(project, backend, options)
		case "adhoc":
			r.providers[bname] = AdHoc(project, backend, options)
		case "humbox":
			r.providers[bname] = Humbox(project, backend, options)
		case "testflinger":
			r.providers[bname] = TestFlinger(project, backend, options)
		default:
			return nil, fmt.Errorf("%s has unsupported type %q", backend, backend.Type)
		}
	}

	pending, err := project.Jobs(options)
	if err != nil {
		return nil, err
	}
	r.pending = pending

	if options.GarbageCollect {
		for _, p := range r.providers {
			if err := p.GarbageCollect(); err != nil {
				printf("Error collecting garbage from %q: %v", p.Backend().Name, err)
			}
		}
	}

	r.reuse, err = OpenReuse(r.reusePath())
	if err != nil {
		return nil, err
	}

	r.tomb.Go(r.loop)
	return r, nil
}

func (r *Runner) reusePath() string {
	if r.options.ReusePid != 0 {
		return filepath.Join(r.project.Path, fmt.Sprintf(".spread-reuse.%d.yaml", r.options.ReusePid))
	}
	if r.options.Reuse {
		return filepath.Join(r.project.Path, ".spread-reuse.yaml")
	}
	return filepath.Join(r.project.Path, fmt.Sprintf(".spread-reuse.%d.yaml", os.Getpid()))
}

type projectContent struct {
	fd  *os.File
	err error
}

func (r *Runner) Wait() error {
	return r.tomb.Wait()
}

func (r *Runner) Stop() error {
	r.tomb.Kill(nil)
	return r.tomb.Wait()
}

func (r *Runner) loop() (err error) {
	if r.options.GarbageCollect {
		return nil
	}
	defer func() {
		r.contentTomb.Kill(nil)
		r.contentTomb.Wait()
		if r.contentFile != nil {
			r.contentFile.Close()
		}

		if !r.options.Discard {
			logNames(debugf, "Pending jobs after workers returned", r.pending, taskName)
			for _, job := range r.pending {
				if job != nil {
					r.add(&r.stats.TaskAbort, job)
				}
			}
			r.stats.log()
		}
		if !r.options.Reuse || r.options.Discard {
			for len(r.servers) > 0 {
				printf("Discarding %s...", r.servers[0])
				r.discardServer(r.servers[0])
			}
			if !r.options.Reuse {
				os.Remove(r.reusePath())
			}
		}
		if len(r.servers) > 0 {
			for _, server := range r.servers {
				printf("Keeping %s at %s", server, server.Address())
			}
		}
		r.reuse.Close()
		if err == nil && (len(r.stats.TaskAbort) > 0 || r.stats.errorCount() > 0) {
			err = fmt.Errorf("unsuccessful run")
		}
	}()

	r.contentTomb.Go(r.prepareContent)

	// Make it sequential for now.
	_, err = r.waitContent()
	if err != nil {
		return err
	}

	// Find out how many workers are needed for each backend system.
	// Even if multiple workers per system are requested, must not
	// have more workers than there are jobs.
	workers := make(map[*System]int)
	for _, backend := range r.project.Backends {
		for _, system := range backend.Systems {
			for _, job := range r.pending {
				if job.Backend == backend && job.System == system {
					if system.Workers > workers[system] {
						workers[system]++
						r.alive++
					} else {
						break
					}
				}
			}
		}
	}

	// It is allowed showing the output when 1 worker is used at all
	if r.options.ShowOutput {
		total := 0
		for _, w := range workers {
<<<<<<< HEAD
		    total += w
		}
		if total > 1 {
			return fmt.Errorf("Just 1 worker can be used at all when show-output is required")	
=======
			total += w
		}
		if total > 1 {
			return fmt.Errorf("Just 1 worker can be used at all when show-output is required")
>>>>>>> 7067cf1c
		}
	}

	r.done = make(chan bool, r.alive)

	msg := fmt.Sprintf("Starting %d worker%s for the following jobs", r.alive, nth(r.alive, "", "", "s"))
	logNames(debugf, msg, r.pending, taskName)

	seed := r.options.Seed
	if !r.options.Discard && seed == 0 && len(r.pending) > r.alive {
		seed = time.Now().Unix()
		printf("Sequence of jobs produced with -seed=%d", seed)
	}
	if !r.options.Discard && !r.options.Reuse && r.options.ReusePid == 0 {
		printf("If killed, discard servers with: spread -reuse-pid=%d -discard", os.Getpid())
	}

	for _, backend := range r.project.Backends {
		for _, system := range backend.Systems {
			n := workers[system]
			for i := 0; i < n; i++ {
				// Use a different seed per worker, so that the work-stealing
				// logic will have a better chance of producing the same
				// ordering on each of the workers.
				order := rand.New(rand.NewSource(seed + int64(i))).Perm(len(r.pending))
				if r.options.Order {
					order = makeRange(len(r.pending))
				}

				go r.worker(backend, system, order)
			}
		}
	}

	for {
		select {
		case <-r.done:
			r.alive--
			if r.alive > 0 {
				debugf("Worker terminated. %d still alive.", r.alive)
				continue
			}
			debugf("Worker terminated.")
			return nil
		}
	}
}

func makeRange(max int) []int {
	a := make([]int, max)
	for i := range a {
		a[i] = i
	}
	return a
}

func (r *Runner) prepareContent() (err error) {
	if r.options.Discard {
		return nil
	}

	file, err := ioutil.TempFile("", fmt.Sprintf("spread-content.%d.", os.Getpid()))
	if err != nil {
		return fmt.Errorf("cannot create temporary content file: %v", err)
	}
	defer func() {
		var size string
		if r.contentSize < 1024*1024 {
			size = fmt.Sprintf("%.2fKB", float64(r.contentSize)/1024)
		} else {
			size = fmt.Sprintf("%.2fMB", float64(r.contentSize)/(1024*1024))
		}
		if err == nil {
			printf("Project content is packed for delivery (%s).", size)
		} else {
			printf("Error packing project content for delivery: %v", err)
			file.Close()
			r.tomb.Killf("cannot pack project content for delivery")
		}
	}()

	if err = os.Remove(file.Name()); err != nil {
		return fmt.Errorf("cannot remove temporary content file: %v", err)
	}

	args := []string{"c", "--exclude=.spread-reuse.*"}
	if r.project.Repack == "" {
		args[0] = "cz"
	}
	for _, pattern := range r.project.Exclude {
		args = append(args, "--exclude="+pattern)
	}
	for _, pattern := range r.project.Rename {
		args = append(args, "--transform="+pattern)
	}
	include := r.project.Include
	if len(include) == 0 {
		include, err = filterDir(r.project.Path)
		if err != nil {
			return fmt.Errorf("cannot list project directory: %v", err)
		}
	}
	args = append(args, include...)

	var stderr bytes.Buffer
	cmd := exec.Command("tar", args...)
	cmd.Dir = r.project.Path
	cmd.Stderr = &stderr

	if r.project.Repack == "" {
		// tar cz => temporary file.
		cmd.Stdout = file
		err = cmd.Start()
		if err != nil {
			return fmt.Errorf("cannot start local tar command: %v", err)
		}

		go func() {
			// TODO Kill that when the function quits.
			select {
			case <-r.contentTomb.Dying():
				cmd.Process.Kill()
			}
		}()

		err = cmd.Wait()
		err = outputErr(stderr.Bytes(), err)
		if err != nil {
			return fmt.Errorf("cannot pack project tree: %v", err)
		}
	} else {
		// tar c => repack => gzip => temporary file
		// repack acts via fd 3 and 4
		tarr, tarw, err := os.Pipe()
		if err != nil {
			return fmt.Errorf("cannot create pipe for repack: %v", err)
		}
		defer tarr.Close()
		defer tarw.Close()

		gzr, gzw, err := os.Pipe()
		if err != nil {
			return fmt.Errorf("cannot create pipe for repack: %v", err)
		}
		defer gzr.Close()
		defer gzw.Close()

		cmd.Stdout = tarw

		err = cmd.Start()
		if err != nil {
			return fmt.Errorf("cannot start local tar command: %v", err)
		}

		lscript := localScript{
			script:      r.project.Repack,
			dir:         r.project.Path,
			env:         r.project.Environment.Variant(""),
			warnTimeout: r.project.WarnTimeout.Duration,
			killTimeout: r.project.KillTimeout.Duration,
			mode:        traceOutput,
			extraFiles:  []*os.File{tarr, gzw},
			stop:        r.contentTomb.Dying(),
		}
		gz := gzip.NewWriter(file)

		var errch = make(chan error, 3)
		var wg sync.WaitGroup

		wg.Add(1)
		go func() {
			err := cmd.Wait()
			errch <- outputErr(stderr.Bytes(), err)

			// Unblock script.
			tarw.Close()

			wg.Done()
		}()

		wg.Add(1)
		go func() {
			_, _, err := lscript.run()
			errch <- err

			// Stop tar and unblock gz.
			cmd.Process.Kill()
			gzw.Close()

			wg.Done()
		}()

		wg.Add(1)
		go func() {
			_, err := io.Copy(gz, gzr)
			errch <- firstErr(err, gz.Close())

			// Stop tar.
			cmd.Process.Kill()

			wg.Done()
		}()

		go func() {
			// TODO Kill that when the function quits.
			select {
			case <-r.contentTomb.Dying():
				cmd.Process.Kill()
			}
		}()

		wg.Wait()

		err = firstErr(<-errch, <-errch, <-errch)
		if err != nil {
			return fmt.Errorf("cannot pack project tree: %v", err)
		}
	}

	st, err := file.Stat()
	if err != nil {
		return fmt.Errorf("cannot stat temporary content file: %v", err)
	}

	r.contentSize = st.Size()
	r.contentFile = file
	return nil
}

func (r *Runner) waitContent() (io.Reader, error) {
	if err := r.contentTomb.Wait(); err != nil {
		return nil, err
	}
	return io.NewSectionReader(r.contentFile, 0, r.contentSize), nil
}

const (
	preparing = "preparing"
	executing = "executing"
	restoring = "restoring"
	checking = "checking"
	skipping = "skipping"
)

func (r *Runner) run(client *Client, job *Job, verb string, context interface{}, script, debug string, abend *bool) bool {
	script = strings.TrimSpace(script)
	server := client.Server()
	if len(script) == 0 {
		return true
	}
	start := time.Now()
	contextStr := job.StringFor(context)
	client.SetJob(contextStr)
	defer client.ResetJob()
	if verb == executing {
		r.mu.Lock()
		r.sequence[job] = r.last + 1
		r.last = r.last + 1

		printft(start, startTime, "%s %s (%s) (%d/%d)...", strings.Title(verb), contextStr, server.Label(), r.sequence[job], len(r.pending))
		r.mu.Unlock()
	} else if verb == checking {
		debugft(start, startTime, "%s %s...", strings.Title(verb), contextStr)
	} else {
		printft(start, startTime, "%s %s (%s)...", strings.Title(verb), contextStr, server.Label())
	}
	var dir string
	if context == job.Backend || context == job.Project {
		dir = r.project.RemotePath
	} else {
		dir = filepath.Join(r.project.RemotePath, job.Task.Name)
	}
	if (r.options.Shell || r.options.ShellBefore) && verb == executing {
		printf("Starting shell instead of %s %s...", verb, job)
		err := client.Shell("", dir, r.shellEnv(job, job.Environment))
		if err != nil {
			printf("Error running debug shell: %v", err)
		}
		printf("Continuing...")
		if r.options.Shell {
			return true
		}
	}
	client.SetWarnTimeout(job.WarnTimeoutFor(context))
	client.SetKillTimeout(job.KillTimeoutFor(context))

	var err error
<<<<<<< HEAD
	if r.options.ShowOutput && r.options.ShowTime {
		_, err = client.ShowOutputAndTime(script, dir, job.Environment)
	} else if r.options.ShowOutput {
=======
	if r.options.ShowOutput {
>>>>>>> 7067cf1c
		_, err = client.ShowOutput(script, dir, job.Environment)
	} else {
		_, err = client.Trace(script, dir, job.Environment)
	}
	printft(start, endTime, "")

	if verb == checking {
		if err != nil {
			printft(start, startTime, "%s %s...", strings.Title(skipping), contextStr)
			return false
		}
		return true
	}
	if err != nil {
		// Use a different time so it has a different id on Travis, but keep
		// the original start time so the error message shows the task time.
		start = start.Add(1)
		printft(start, startTime|endTime|startFold|endFold, "Error %s %s (%s) : %v", verb, contextStr, server.Label(), err)
		if debug != "" {
<<<<<<< HEAD
			if ! r.options.ShowOutput {
				start = time.Now()
				output, err := client.Trace(debug, dir, job.Environment)
				if err != nil {
				printft(start, startTime|endTime|startFold|endFold, "Error debugging %s (%s) : %v", contextStr, server.Label(), err)
				} else if len(output) > 0 {
				printft(start, startTime|endTime|startFold|endFold, "Debug output for %s (%s) : %v", contextStr, server.Label(), outputErr(output, nil))
=======
			if !r.options.ShowOutput {
				start = time.Now()
				output, err := client.Trace(debug, dir, job.Environment)
				if err != nil {
					printft(start, startTime|endTime|startFold|endFold, "Error debugging %s (%s) : %v", contextStr, server.Label(), err)
				} else if len(output) > 0 {
					printft(start, startTime|endTime|startFold|endFold, "Debug output for %s (%s) : %v", contextStr, server.Label(), outputErr(output, nil))
>>>>>>> 7067cf1c
				}
			}
		}
		if r.options.Debug || r.options.ShellAfter {
			printf("Starting shell to debug...")
			err = client.Shell("", dir, r.shellEnv(job, job.Environment))
			if err != nil {
				printf("Error running debug shell: %v", err)
			}
			printf("Continuing...")
		}
		*abend = r.options.Abend
		return false
	}
	if r.options.ShellAfter && verb == executing {
		printf("Starting shell after %s %s...", verb, job)
		err := client.Shell("", dir, r.shellEnv(job, job.Environment))
		if err != nil {
			printf("Error running debug shell: %v", err)
		}
		printf("Continuing...")
	}

	return true
}

func (r *Runner) shellEnv(job *Job, env *Environment) *Environment {
	senv := env.Copy()
	senv.Set("PS1", `\$SPREAD_BACKEND:\$SPREAD_SYSTEM \${PWD/#\$SPREAD_PATH/...}# `)
	return senv
}

func (r *Runner) add(where *[]*Job, job *Job) {
	r.mu.Lock()
	*where = append(*where, job)
	r.mu.Unlock()
}

func suiteWorkersKey(job *Job) [3]string {
	return [3]string{job.Backend.Name, job.System.Name, job.Suite.Name}
}

func (r *Runner) worker(backend *Backend, system *System, order []int) {
	defer func() { r.done <- true }()

	client := r.client(backend, system)
	if client == nil {
		return
	}

	var stats = &r.stats

	var abend bool
	var badProject bool
	var badSuite = make(map[*Suite]bool)

	var insideProject bool
	var insideBackend bool
	var insideSuite *Suite

	var job, last *Job

	for {
		r.mu.Lock()
		if job != nil {
			if r.sequence[job] == 0 {
				r.sequence[job] = len(r.sequence) + 1
			}
			r.suiteWorkers[suiteWorkersKey(job)]--
		}
		if badProject || abend || !r.tomb.Alive() {
			r.mu.Unlock()
			break
		}
		job = r.job(backend, system, insideSuite, last, order)
		if job == nil {
			r.mu.Unlock()
			break
		}
		r.suiteWorkers[suiteWorkersKey(job)]++
		r.mu.Unlock()

		if badSuite[job.Suite] {
			r.add(&stats.TaskAbort, job)
			continue
		}

		if insideSuite != nil && insideSuite != job.Suite {
			if false {
				printf("WARNING: Was inside missing suite %s on last run, so cannot restore it.", insideSuite)
			} else if !r.run(client, last, restoring, insideSuite, insideSuite.Restore, insideSuite.Debug, &abend) {
				r.add(&stats.SuiteRestoreError, last)
				r.add(&stats.TaskAbort, job)
				badProject = true
				continue
			}
			insideSuite = nil
		}

		last = job

		if !insideProject {
			insideProject = true
			if !r.options.Restore && !r.run(client, job, preparing, r.project, r.project.Prepare, r.project.Debug, &abend) {
				r.add(&stats.ProjectPrepareError, job)
				r.add(&stats.TaskAbort, job)
				badProject = true
				continue
			}

			insideBackend = true
			if !r.options.Restore && !r.run(client, job, preparing, backend, backend.Prepare, backend.Debug, &abend) {
				r.add(&stats.BackendPrepareError, job)
				r.add(&stats.TaskAbort, job)
				badProject = true
				continue
			}
		}

		if insideSuite != job.Suite {
			insideSuite = job.Suite
			if !r.options.Restore && !r.run(client, job, preparing, job.Suite, job.Suite.Prepare, job.Suite.Debug, &abend) {
				r.add(&stats.SuitePrepareError, job)
				r.add(&stats.TaskAbort, job)
				badSuite[job.Suite] = true
				continue
			}
		}

		debug := job.Debug()
		if r.run(client, job, checking, job, job.Condition(), debug, &abend) {
		    for repeat := r.options.Repeat; repeat >= 0; repeat-- {
			    if r.options.Restore {
					// Do not prepare or execute, and don't repeat.
					repeat = -1
				} else if !r.options.Restore && !r.run(client, job, preparing, job, job.Prepare(), debug, &abend) {
					r.add(&stats.TaskPrepareError, job)
					r.add(&stats.TaskAbort, job)
					debug = ""
					repeat = -1
				} else if !r.options.Restore && r.run(client, job, executing, job, job.Task.Execute, debug, &abend) {
					r.add(&stats.TaskDone, job)
				} else if !r.options.Restore {
					r.add(&stats.TaskError, job)
					debug = ""
					repeat = -1
				}
			if !abend && !r.options.Restore && repeat <= 0 {
					if err := r.fetchArtifacts(client, job); err != nil {
						printf("Cannot fetch artifacts of %s: %v", job, err)
						r.tomb.Killf("cannot fetch artifacts of %s: %v", job, err)
					}
				}
				if !abend && !r.run(client, job, restoring, job, job.Restore(), debug, &abend) {
					r.add(&stats.TaskRestoreError, job)
					badProject = true
					repeat = -1
				}
			}
		} else {
			r.add(&stats.TaskDone, job)
		}
	}

	if !abend && insideSuite != nil {
		if !r.run(client, last, restoring, insideSuite, insideSuite.Restore, insideSuite.Debug, &abend) {
			r.add(&stats.SuiteRestoreError, last)
		}
		insideSuite = nil
	}
	if !abend && insideBackend {
		if !r.run(client, last, restoring, backend, backend.Restore, backend.Debug, &abend) {
			r.add(&stats.BackendRestoreError, last)
		}
		insideBackend = false
	}
	if !abend && insideProject {
		if !r.run(client, last, restoring, r.project, r.project.Restore, r.project.Debug, &abend) {
			r.add(&stats.ProjectRestoreError, last)
		}
		insideProject = false
	}
	server := client.Server()
	client.Close()
	if r.options.Reuse {
		r.unreserve(server.Address())
	} else {
		printf("Discarding %s...", server)
		r.discardServer(server)
	}
}

func (r *Runner) job(backend *Backend, system *System, suite *Suite, last *Job, order []int) *Job {
	if last != nil && last.Task.Samples > 1 {
		if job := r.minSampleForTask(last); job != nil {
			return job
		}
	}

	// Find the current top priority for this backend and system.
	var priority int64 = math.MinInt64
	if ! r.options.Order {
		for _, job := range r.pending {
			if job != nil && job.Priority > priority && job.Backend == backend && job.System == system {
				priority = job.Priority
			}
		}
	}

	var best = -1
	var bestWorkers = 1000000
	for _, i := range order {
		job := r.pending[i]
		if job == nil || job.Priority < priority {
			continue
		}
		if job.Backend != backend || job.System != system {
			// Different backend or system is not an option at all.
			continue
		}
		if job.Suite == suite {
			// Best possible case.
			best = i
			break
		}
		if c := r.suiteWorkers[suiteWorkersKey(job)]; c < bestWorkers {
			best = i
			bestWorkers = c
		}
	}
	if best >= 0 {
		job := r.pending[best]
		if job.Task.Samples > 1 {
			// Worst case it will find the same job.
			return r.minSampleForTask(job)
		}
		r.pending[best] = nil
		return job
	}
	return nil
}

// minSampleForTask finds the job with the lowest sample value sharing
// the same backend, system, and task as the provided job, then removes
// it from the pending list and returns it.
func (r *Runner) minSampleForTask(other *Job) *Job {
	var best = -1
	var bestSample = 1000000
	for i, job := range r.pending {
		if job == nil {
			continue
		}
		if job.Task != other.Task || job.Backend != other.Backend || job.System != other.System {
			continue
		}
		if job.Sample < bestSample {
			best = i
			bestSample = job.Sample
		}
	}
	if best > -1 {
		job := r.pending[best]
		r.pending[best] = nil
		return job
	}
	return nil
}

func (r *Runner) client(backend *Backend, system *System) *Client {

	retries := 0
	for r.tomb.Alive() {
		if retries == 3 {
			printf("Cannot allocate %s after too many retries.", system)
			break
		}
		retries++

		client := r.reuseServer(backend, system)
		reused := client != nil
		if !reused {
			if r.options.Reuse && len(r.reuse.ReuseSystems(system)) > 0 {
				break
			}
			client = r.allocateServer(backend, system)
			if client == nil {
				break
			}
		}

		server := client.Server()
		send := true
		if reused && r.options.Resend {
			printf("Removing project data from %s at %s...", server, r.project.RemotePath)
			if err := client.RemoveAll(r.project.RemotePath); err != nil {
				printf("Cannot remove project data from %s: %v", server, err)
			}
		} else if reused {
			empty, err := client.MissingOrEmpty(r.project.RemotePath)
			if err != nil {
				printf("Cannot send project data to %s: %v", server, err)
				client.Close()
				continue
			}
			send = empty
		}

		if send {
			printf("Sending project content to %s...", server)
			content, err := r.waitContent()
			if err != nil {
				printf("Discarding %s, cannot send project content: %s", server, err)
				r.discardServer(server)
				client.Close()
				return nil
			}
			if err = client.SendTar(content, r.project.RemotePath); err != nil {
				if reused {
					printf("Cannot send project content to %s: %v", server, err)
				} else {
					printf("Discarding %s, cannot send project content: %s", server, err)
					r.discardServer(server)
				}
				client.Close()
				continue
			}
		} else {
			printf("Reusing project data on %s...", server)
		}
		return client
	}

	return nil
}

func (r *Runner) fetchArtifacts(client *Client, job *Job) error {
	if r.options.Artifacts == "" || len(job.Task.Artifacts) == 0 {
		return nil
	}

	localDir := filepath.Join(r.options.Artifacts, job.Name)
	if err := os.MkdirAll(localDir, 0755); err != nil {
		return fmt.Errorf("cannot create artifacts directory: %v", err)
	}

	tarr, tarw := io.Pipe()

	var stderr bytes.Buffer
	cmd := exec.Command("tar", "xJ")
	cmd.Dir = localDir
	cmd.Stdin = tarr
	cmd.Stderr = &stderr
	err := cmd.Start()
	if err != nil {
		return fmt.Errorf("cannot start unpacking tar: %v", err)
	}

	printf("Fetching artifacts of %s...", job)

	remoteDir := filepath.Join(r.project.RemotePath, job.Task.Name)
	err = client.RecvTar(remoteDir, job.Task.Artifacts, tarw)
	tarw.Close()
	terr := cmd.Wait()

	return firstErr(err, terr)
}

func (r *Runner) discardServer(server Server) {
	if err := server.Discard(r.tomb.Context(nil)); err != nil {
		printf("Error discarding %s: %v", server, err)
	}
	if err := r.reuse.Remove(server); err != nil {
		printf("Error removing %s from reuse file: %v", server, err)
	}
	r.unreserve(server.Address())
	r.mu.Lock()
	for i, s := range r.servers {
		if s == server {
			r.servers = append(r.servers[:i], r.servers[i+1:]...)
			break
		}
	}
	r.mu.Unlock()
}

func (r *Runner) allocateServer(backend *Backend, system *System) *Client {
	if r.options.Discard {
		return nil
	}

	printf("Allocating %s...", system)
	var timeout = time.After(5 * time.Minute)
	var relog = time.NewTicker(15 * time.Second)
	defer relog.Stop()
	var retry = time.NewTicker(5 * time.Second)
	defer retry.Stop()

	var server Server
	var err error
Allocate:
	for {
		lerr := err
		server, err = r.providers[backend.Name].Allocate(r.tomb.Context(nil), system)
		if err == nil {
			break
		}
		if lerr == nil || lerr.Error() != err.Error() {
			printf("Cannot allocate %s: %v", system, err)
			if _, ok := err.(*FatalError); ok {
				return nil
			}
		}

		select {
		case <-retry.C:
		case <-relog.C:
			printf("Cannot allocate %s: %v", system, err)
		case <-timeout:
			break Allocate
		case <-r.tomb.Dying():
			break Allocate
		}
	}
	if err != nil {
		return nil
	}

	// Must reserve before adding to reuse, otherwise it might end up used twice.
	r.reserve(server.Address())

	if err := r.reuse.Add(server, r.options.Password); err != nil {
		printf("Error adding %s to reuse file: %v", server, err)
	}

	printf("Connecting to %s...", server)

	timeout = time.After(1 * time.Minute)
	relog = time.NewTicker(8 * time.Second)
	defer relog.Stop()
	retry = time.NewTicker(5 * time.Second)
	defer retry.Stop()

	username := system.Username
	password := system.Password
	cert := system.Cert
	if username == "" {
		username = "root"
	}
	if password == "" {
		password = r.options.Password
	}

	var client *Client
Dial:
	for {
		lerr := err
		client, err = Dial(server, username, password, cert)
		if err == nil {
			break
		}
		if lerr == nil || lerr.Error() != err.Error() {
			debugf("Cannot connect to %s: %v", server, err)
		}

		select {
		case <-retry.C:
		case <-relog.C:
			debugf("Cannot connect to %s: %v", server, err)
		case <-timeout:
			break Dial
		case <-r.tomb.Dying():
			break Dial
		}
	}
	if err != nil {
		printf("Discarding %s, cannot connect: %v", server, err)
		r.discardServer(server)
		return nil
	}

	printf("Connected to %s at %s.", server, server.Address())
	r.servers = append(r.servers, server)
	return client
}

func (r *Runner) unreserve(addr string) {
	r.mu.Lock()
	defer r.mu.Unlock()
	if !r.reserved[addr] {
		panic(fmt.Errorf("attempting to unreserve a system that is not reserved: %s", addr))
	}
	delete(r.reserved, addr)
}

func (r *Runner) reserve(addr string) bool {
	r.mu.Lock()
	defer r.mu.Unlock()
	if r.reserved[addr] {
		return false
	}
	r.reserved[addr] = true
	return true
}

func (r *Runner) reuseServer(backend *Backend, system *System) *Client {
	provider := r.providers[backend.Name]

	for _, rsystem := range r.reuse.ReuseSystems(system) {
		if !r.reserve(rsystem.Address) {
			continue
		}

		server, err := provider.Reuse(r.tomb.Context(nil), rsystem, system)
		if err != nil {
			printf("Cannot reuse %s at %s: %v", system, rsystem.Address, err)
			continue
		}

		if r.options.Discard {
			printf("Discarding %s...", server)
			r.discardServer(server)
			return nil
		}

		printf("Reusing %s...", server)
		username := rsystem.Username
		password := rsystem.Password
		cert := system.Cert
		if username == "" {
			username = "root"
		}
		client, err := Dial(server, username, password, cert)
		if err != nil {
			if r.options.Reuse {
				printf("Cannot reuse %s at %s: %v", system, rsystem.Address, err)
			} else {
				printf("Discarding %s: %v", server, err)
				r.discardServer(server)
			}
			continue
		}

		return client
	}
	return nil
}

type stats struct {
	TaskDone            []*Job
	TaskError           []*Job
	TaskAbort           []*Job
	TaskSkipped         []*Job
	TaskPrepareError    []*Job
	TaskRestoreError    []*Job
	SuitePrepareError   []*Job
	SuiteRestoreError   []*Job
	BackendPrepareError []*Job
	BackendRestoreError []*Job
	ProjectPrepareError []*Job
	ProjectRestoreError []*Job
}

func (s *stats) errorCount() int {
	errors := [][]*Job{
		s.TaskError,
		s.TaskPrepareError,
		s.TaskRestoreError,
		s.SuitePrepareError,
		s.SuiteRestoreError,
		s.BackendPrepareError,
		s.BackendRestoreError,
		s.ProjectPrepareError,
		s.ProjectRestoreError,
	}
	count := 0
	for _, jobs := range errors {
		count += len(jobs)
	}
	return count
}

func (s *stats) log() {
	printf("Successful tasks: %d", len(s.TaskDone))
	printf("Aborted tasks: %d", len(s.TaskAbort))

	logNames(printf, "Failed tasks", s.TaskError, taskName)
	logNames(printf, "Failed task prepare", s.TaskPrepareError, taskName)
	logNames(printf, "Failed task restore", s.TaskRestoreError, taskName)
	logNames(printf, "Failed suite prepare", s.SuitePrepareError, suiteName)
	logNames(printf, "Failed suite restore", s.SuiteRestoreError, suiteName)
	logNames(printf, "Failed backend prepare", s.BackendPrepareError, backendName)
	logNames(printf, "Failed backend restore", s.BackendRestoreError, backendName)
	logNames(printf, "Failed project prepare", s.ProjectPrepareError, projectName)
	logNames(printf, "Failed project restore", s.ProjectRestoreError, projectName)
}

func projectName(job *Job) string { return "project" }
func backendName(job *Job) string { return job.Backend.Name }
func suiteName(job *Job) string   { return job.Suite.Name }

func taskName(job *Job) string {
	if job.Variant == "" {
		return job.Task.Name
	}
	return job.Task.Name + ":" + job.Variant
}

func logNames(f func(format string, args ...interface{}), prefix string, jobs []*Job, name func(job *Job) string) {
	names := make([]string, 0, len(jobs))
	for _, job := range jobs {
		if job == nil {
			continue
		}
		names = append(names, fmt.Sprintf("%s:%s", job.System, name(job)))
	}
	if len(names) == 0 {
		return
	}
	sort.Strings(names)
	const dash = "\n    - "
	f("%s: %d%s%s", prefix, len(names), dash, strings.Join(names, dash))
}

func filterDir(path string) (names []string, err error) {
	f, err := os.Open(path)
	if err != nil {
		return nil, err
	}
	defer f.Close()
	names, err = f.Readdirnames(0)
	if err != nil {
		return nil, err
	}
	var filtered []string
	for _, name := range names {
		if !strings.HasPrefix(name, ".spread-reuse.") {
			filtered = append(filtered, name)
		}
	}
	return filtered, nil
}<|MERGE_RESOLUTION|>--- conflicted
+++ resolved
@@ -36,14 +36,10 @@
 	Seed           int64
 	Repeat         int
 	GarbageCollect bool
-<<<<<<< HEAD
 	Order          bool
 	ShowOutput     bool
 	ShowTime       bool
 	Workers        int
-=======
-	ShowOutput     bool
->>>>>>> 7067cf1c
 }
 
 type Runner struct {
@@ -223,17 +219,10 @@
 	if r.options.ShowOutput {
 		total := 0
 		for _, w := range workers {
-<<<<<<< HEAD
-		    total += w
-		}
-		if total > 1 {
-			return fmt.Errorf("Just 1 worker can be used at all when show-output is required")	
-=======
 			total += w
 		}
 		if total > 1 {
 			return fmt.Errorf("Just 1 worker can be used at all when show-output is required")
->>>>>>> 7067cf1c
 		}
 	}
 
@@ -521,13 +510,7 @@
 	client.SetKillTimeout(job.KillTimeoutFor(context))
 
 	var err error
-<<<<<<< HEAD
-	if r.options.ShowOutput && r.options.ShowTime {
-		_, err = client.ShowOutputAndTime(script, dir, job.Environment)
-	} else if r.options.ShowOutput {
-=======
 	if r.options.ShowOutput {
->>>>>>> 7067cf1c
 		_, err = client.ShowOutput(script, dir, job.Environment)
 	} else {
 		_, err = client.Trace(script, dir, job.Environment)
@@ -547,15 +530,6 @@
 		start = start.Add(1)
 		printft(start, startTime|endTime|startFold|endFold, "Error %s %s (%s) : %v", verb, contextStr, server.Label(), err)
 		if debug != "" {
-<<<<<<< HEAD
-			if ! r.options.ShowOutput {
-				start = time.Now()
-				output, err := client.Trace(debug, dir, job.Environment)
-				if err != nil {
-				printft(start, startTime|endTime|startFold|endFold, "Error debugging %s (%s) : %v", contextStr, server.Label(), err)
-				} else if len(output) > 0 {
-				printft(start, startTime|endTime|startFold|endFold, "Debug output for %s (%s) : %v", contextStr, server.Label(), outputErr(output, nil))
-=======
 			if !r.options.ShowOutput {
 				start = time.Now()
 				output, err := client.Trace(debug, dir, job.Environment)
@@ -563,7 +537,6 @@
 					printft(start, startTime|endTime|startFold|endFold, "Error debugging %s (%s) : %v", contextStr, server.Label(), err)
 				} else if len(output) > 0 {
 					printft(start, startTime|endTime|startFold|endFold, "Debug output for %s (%s) : %v", contextStr, server.Label(), outputErr(output, nil))
->>>>>>> 7067cf1c
 				}
 			}
 		}
