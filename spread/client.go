--- conflicted
+++ resolved
@@ -249,10 +249,7 @@
 	combinedOutput
 	splitOutput
 	showOutput
-<<<<<<< HEAD
-=======
 	showOutputAndTime
->>>>>>> 95d5437c
 	shellOutput
 )
 
@@ -269,13 +266,10 @@
 	return c.run(script, dir, env, showOutput)
 }
 
-<<<<<<< HEAD
-=======
 func (c *Client) ShowOutputAndTime(script string, dir string, env *Environment) (output []byte, err error) {
 	return c.run(script, dir, env, showOutputAndTime)
 }
 
->>>>>>> 95d5437c
 func (c *Client) CombinedOutput(script string, dir string, env *Environment) (output []byte, err error) {
 	return c.run(script, dir, env, combinedOutput)
 }
@@ -472,13 +466,10 @@
 	case showOutput:
 		cmd = c.sudo() + "/bin/bash - 2>&1"
 		session.Stdout = os.Stdout
-<<<<<<< HEAD
-=======
 	case showOutputAndTime:
 		adddate := "awk '{cmd=\"(date +'%T.%3N')\"; cmd | getline d; print d,$0; close(cmd)}'"
 		cmd = c.sudo() + "/bin/bash - 2>&1 | " + adddate
 		session.Stdout = os.Stdout
->>>>>>> 95d5437c
 	case shellOutput:
 		cmd = fmt.Sprintf("{\nf=$(mktemp)\ntrap 'rm '$f EXIT\ncat > $f <<'SCRIPT_END'\n%s\nSCRIPT_END\n%s/bin/bash $f\n}", buf.String(), c.sudo())
 		session.Stdout = os.Stdout
@@ -528,11 +519,7 @@
 		if len(m) > 0 && string(m[1]) == "REBOOT" {
 			return append(previous, stdout.Bytes()...), &rebootError{string(m[2])}
 		}
-<<<<<<< HEAD
-		if mode == showOutput {
-=======
 		if mode == showOutput || mode == showOutputAndTime {
->>>>>>> 95d5437c
 			return append(previous, stdout.Bytes()...), &rebootError{"Reboot"}
 		}
 	}
@@ -888,11 +875,7 @@
 	cmd.Dir = s.dir
 	cmd.ExtraFiles = s.extraFiles
 	switch s.mode {
-<<<<<<< HEAD
-	case traceOutput, combinedOutput, showOutput:
-=======
 	case traceOutput, combinedOutput, showOutput, showOutputAndTime:
->>>>>>> 95d5437c
 		cmd.Stdout = &outbuf
 		cmd.Stderr = &outbuf
 	case splitOutput:
