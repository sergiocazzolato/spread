--- conflicted
+++ resolved
@@ -251,10 +251,6 @@
 	combinedOutput
 	splitOutput
 	showOutput
-<<<<<<< HEAD
-	showOutputAndTime
-=======
->>>>>>> 7067cf1c
 	shellOutput
 )
 
@@ -271,13 +267,6 @@
 	return c.run(script, dir, env, showOutput)
 }
 
-<<<<<<< HEAD
-func (c *Client) ShowOutputAndTime(script string, dir string, env *Environment) (output []byte, err error) {
-	return c.run(script, dir, env, showOutputAndTime)
-}
-
-=======
->>>>>>> 7067cf1c
 func (c *Client) CombinedOutput(script string, dir string, env *Environment) (output []byte, err error) {
 	return c.run(script, dir, env, combinedOutput)
 }
@@ -299,7 +288,7 @@
 
 const maxReboots = 10
 
-func (c *Client) run(script string, dir string, env *Environment, mode outputMode) (output []byte, err error) {	
+func (c *Client) run(script string, dir string, env *Environment, mode outputMode) (output []byte, err error) {
 	if env == nil {
 		env = NewEnvironment()
 	}
@@ -401,7 +390,7 @@
 		buf.WriteString("unset SUDO_UID\n")
 		buf.WriteString("unset SUDO_GID\n")
 	}
-	buf.WriteString(rc(false, "REBOOT() { { set +xu; } 2> /dev/null; [ -z \"$1\" ] && echo '<REBOOT>' || echo \"<REBOOT $1>\"; exit 214; }\n"))
+	buf.WriteString(rc(false, "REBOOT() { { set +xu; } 2> /dev/null; [ -z \"$1\" ] && echo '<REBOOT>' || echo \"<REBOOT $1>\"; exit 213; }\n"))
 	buf.WriteString(rc(false, "ERROR() { { set +xu; } 2> /dev/null; [ -z \"$1\" ] && echo '<ERROR>' || echo \"<ERROR $@>\"; exit 213; }\n"))
 	// We are not using pipes here, see:
 	//  https://github.com/snapcore/spread/pull/64
@@ -475,13 +464,6 @@
 	case showOutput:
 		cmd = c.sudo() + "/bin/bash - 2>&1"
 		session.Stdout = os.Stdout
-<<<<<<< HEAD
-	case showOutputAndTime:
-		adddate := "awk '{cmd=\"(date +'%T.%3N')\"; cmd | getline d; print d,$0; close(cmd)}'"
-		cmd = c.sudo() + "/bin/bash - 2>&1 | " + adddate
-		session.Stdout = os.Stdout
-=======
->>>>>>> 7067cf1c
 	case shellOutput:
 		cmd = fmt.Sprintf("{\nf=$(mktemp)\ntrap 'rm '$f EXIT\ncat > $f <<'SCRIPT_END'\n%s\nSCRIPT_END\n%s/bin/bash $f\n}", buf.String(), c.sudo())
 		session.Stdout = os.Stdout
@@ -523,22 +505,10 @@
 		if len(m) > 0 && string(m[1]) == "ERROR" {
 			return nil, fmt.Errorf("%s", m[2])
 		}
-<<<<<<< HEAD
-	}
-
-	if e, ok := err.(*ssh.ExitError); ok && e.ExitStatus() == 214 {
-		lines := bytes.Split(bytes.TrimSpace(stdout.Bytes()), []byte{'\n'})
-		m := commandExp.FindSubmatch(lines[len(lines)-1])
 		if len(m) > 0 && string(m[1]) == "REBOOT" {
 			return append(previous, stdout.Bytes()...), &rebootError{string(m[2])}
 		}
-		if mode == showOutput || mode == showOutputAndTime {
-=======
-		if len(m) > 0 && string(m[1]) == "REBOOT" {
-			return append(previous, stdout.Bytes()...), &rebootError{string(m[2])}
-		}
 		if mode == showOutput {
->>>>>>> 7067cf1c
 			return append(previous, stdout.Bytes()...), &rebootError{"Reboot"}
 		}
 	}
@@ -895,11 +865,7 @@
 	cmd.Dir = s.dir
 	cmd.ExtraFiles = s.extraFiles
 	switch s.mode {
-<<<<<<< HEAD
-	case traceOutput, combinedOutput, showOutput, showOutputAndTime:
-=======
 	case traceOutput, combinedOutput, showOutput:
->>>>>>> 7067cf1c
 		cmd.Stdout = &outbuf
 		cmd.Stderr = &outbuf
 	case splitOutput:
