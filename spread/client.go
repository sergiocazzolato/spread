package spread

import (
	"bytes"
	"fmt"
	"io"
	"os"
	"os/exec"
	"strings"
	"sync"
	"time"

	// used instead of just importing "context" for compatibility
	// with go1.6 which is used in the xenial autopkgtests
	"golang.org/x/net/context"

	"golang.org/x/crypto/ssh"
	"golang.org/x/crypto/ssh/terminal"
	"net"
	"regexp"
	"strconv"
	"syscall"
)

type Client struct {
	server Server
	sshc   *ssh.Client
	config *ssh.ClientConfig
	addr   string
	job    string

	warnTimeout time.Duration
	killTimeout time.Duration
}

func Dial(server Server, username, password string) (*Client, error) {
	config := &ssh.ClientConfig{
		User:            username,
		Auth:            []ssh.AuthMethod{ssh.Password(password)},
		Timeout:         10 * time.Second,
		HostKeyCallback: ssh.InsecureIgnoreHostKey(),
	}
	addr := server.Address()
	if !strings.Contains(addr, ":") {
		addr += ":22"
	}
	sshc, err := ssh.Dial("tcp", addr, config)
	if err != nil {
		return nil, fmt.Errorf("cannot connect to %s: %v", server, err)
	}
	client := &Client{
		server: server,
		sshc:   sshc,
		config: config,
		addr:   addr,
	}
	client.SetWarnTimeout(0)
	client.SetKillTimeout(0)
	client.SetJob("")
	return client, nil
}

func (c *Client) SetJob(job string) {
	if job == "" {
		c.job = c.server.String()
	} else {
		c.job = fmt.Sprintf("%s (%s)", c.server.Label(), job)
	}
}

func (c *Client) ResetJob() {
	c.SetJob("")
}

func (c *Client) dialOnReboot(prevUptime time.Time) error {
	// First wait until SSH isn't working anymore.
	timeout := time.After(c.killTimeout)
	relog := time.NewTicker(c.warnTimeout)
	defer relog.Stop()
	retry := time.NewTicker(200 * time.Millisecond)
	defer retry.Stop()

	waitConfig := *c.config
	waitConfig.Timeout = 5 * time.Second
	uptimeChanged := 3 * time.Second

	for {
		before := time.Now()
		sshc, err := ssh.Dial("tcp", c.addr, &waitConfig)
		if err != nil {
			// It's gone.
			continue
		}

		c.sshc.Close()
		c.sshc = sshc
		currUptime, err := c.getUptime()
		if err != nil {
			// Not available uptime yet
			continue
		}

		uptimeDelta := currUptime.Sub(prevUptime)
		if uptimeDelta > uptimeChanged {
			// Reboot done
			return nil
		}
		// Dial was observed not respecting the timeout by a long shot. Enforce it.
		if time.Now().After(before.Add(waitConfig.Timeout)) {
			break
		}

		select {
		case <-retry.C:
		case <-relog.C:
			printf("Reboot on %s is taking a while...", c.job)
		case <-timeout:
			return fmt.Errorf("kill-timeout reached after %s reboot request", c.job)
		}
	}

	return nil
}

func (c *Client) Close() error {
	return c.sshc.Close()
}

func (c *Client) Server() Server {
	return c.server
}

func (c *Client) SetWarnTimeout(timeout time.Duration) {
	if timeout == 0 {
		timeout = defaultWarnTimeout
	} else if timeout == -1 {
		timeout = maxTimeout
	}
	c.warnTimeout = timeout

	if c.killTimeout%c.warnTimeout == 0 {
		// So message from kill won't race with warning.
		c.killTimeout -= 1 * time.Second
	}
}

func (c *Client) SetKillTimeout(timeout time.Duration) {
	if timeout == 0 {
		timeout = defaultKillTimeout
	} else if timeout == -1 {
		timeout = maxTimeout
	}
	c.killTimeout = timeout

	if c.killTimeout%c.warnTimeout == 0 {
		// So message from kill won't race with warning.
		c.killTimeout -= 1 * time.Second
	}
}

func (c *Client) WriteFile(path string, data []byte) error {
	session, err := c.sshc.NewSession()
	if err != nil {
		return err
	}
	defer session.Close()

	stdin, err := session.StdinPipe()
	if err != nil {
		return err
	}
	defer stdin.Close()

	errch := make(chan error, 2)
	go func() {
		_, err := stdin.Write(data)
		if err != nil {
			errch <- err
		}
		errch <- stdin.Close()
	}()

	debugf("Writing to %s on %s:\n-----\n%# v\n-----", path, c.job, string(data))

	var stderr safeBuffer
	session.Stderr = &stderr
	cmd := fmt.Sprintf(`%s/bin/bash -c "cat >'%s'"`, c.sudo(), path)
	err = c.runCommand(session, cmd, nil, &stderr)
	if err != nil {
		err = outputErr(stderr.Bytes(), err)
		return fmt.Errorf("cannot write to %s on %s: %v", path, c.job, err)
	}

	if err := <-errch; err != nil {
		printf("Error writing to %s on %s: %v", path, c.job, err)
	}
	return nil
}

func (c *Client) ReadFile(path string) ([]byte, error) {
	session, err := c.sshc.NewSession()
	if err != nil {
		return nil, err
	}
	defer session.Close()

	debugf("Reading from %s on %s...", path, c.job)

	var stdout, stderr safeBuffer
	session.Stdout = &stdout
	session.Stderr = &stderr
	cmd := fmt.Sprintf(`%scat "%s"`, c.sudo(), path)
	err = c.runCommand(session, cmd, nil, &stderr)
	if err != nil {
		err = outputErr(stderr.Bytes(), err)
		logf("Cannot read from %s on %s: %v", path, c.job, err)
		return nil, fmt.Errorf("cannot read from %s on %s: %v", path, c.job, err)
	}
	output := stdout.Bytes()
	debugf("Got data from %s on %s:\n-----\n%# v\n-----", path, c.job, string(output))
	return output, nil
}

type outputMode int

const (
	traceOutput outputMode = iota
	combinedOutput
	splitOutput
	shellOutput
)

func (c *Client) Run(script string, dir string, env *Environment) error {
	_, err, _ := c.run(script, dir, env, combinedOutput)
	return err
}

func (c *Client) Output(script string, dir string, env *Environment) (output []byte, err error) {
	output, err, _ = c.run(script, dir, env, splitOutput)
	return output, err
}

func (c *Client) CombinedOutput(script string, dir string, env *Environment) (output []byte, err error) {
	output, err, _ = c.run(script, dir, env, combinedOutput)
	return output, err
}

func (c *Client) Trace(script string, dir string, env *Environment) (output []byte, err error, duration time.Duration) {
	output, err, duration = c.run(script, dir, env, traceOutput)
	return output, err, duration
}

func (c *Client) Shell(script string, dir string, env *Environment) error {
	_, err, _ := c.run(script, dir, env, shellOutput)
	return err
}

type rebootError struct {
	Key string
}

func (e *rebootError) Error() string { return "reboot requested" }

const maxReboots = 10

func (c *Client) run(script string, dir string, env *Environment, mode outputMode) (output []byte, err error, duration time.Duration) {
	if env == nil {
		env = NewEnvironment()
	}
	rebootKey := ""
	for reboot := 0; ; reboot++ {
		if rebootKey == "" {
			rebootKey = strconv.Itoa(reboot)
		}
		env.Set("SPREAD_REBOOT", rebootKey)
		output, err, duration = c.runPart(script, dir, env, mode, output)
		rerr, ok := err.(*rebootError)
		if !ok {
			return output, err, duration
		}
		if reboot > maxReboots {
<<<<<<< HEAD
			return nil, fmt.Errorf("%s rebooted more than %d times", c.server, maxReboots), duration
=======
			return nil, fmt.Errorf("rebooted on %s more than %d times", c.job, maxReboots)
>>>>>>> 22b3c051
		}

		printf("Rebooting on %s as requested...", c.job)

		rebootKey = rerr.Key
		output = append(output, '\n')

		uptime, err := c.getUptime()
		if err != nil {
<<<<<<< HEAD
			err = c.Run("echo should-have-disconnected", "", nil)
		}
		if err == nil {
			select {
			case <-timedout:
				return nil, fmt.Errorf("kill-timeout reached while waiting for %s to reboot", c.server), duration
			default:
			}
			return nil, fmt.Errorf("reboot request on %s failed", c.server), duration
		}
		if err := c.dialOnReboot(); err != nil {
			return nil, err, duration
=======
			return nil, err
		}
		c.Run("reboot", "", nil)
		time.Sleep(3 * time.Second)

		if err := c.dialOnReboot(uptime); err != nil {
			return nil, err
>>>>>>> 22b3c051
		}
	}
	panic("unreachable")
}

func (c *Client) getUptime() (time.Time, error) {
	uptime, err := c.Output("date -u -d \"$(cut -f1 -d. /proc/uptime) seconds ago\" +\"%Y-%m-%dT%H:%M:%SZ\"", "", nil)
	if err != nil {
		return time.Time{}, fmt.Errorf("cannot obtain the remote system uptime: %v", err)
	}

	parsedUptime, err := time.Parse(time.RFC3339, string(uptime))
	if err != nil {
		return time.Time{}, fmt.Errorf("cannot parse the remote system uptime: %q", uptime)
	}

	return parsedUptime, nil
}

var toBashRC = map[string]bool{
	"PS1":            true,
	"SPREAD_PATH":    true,
	"SPREAD_BACKEND": true,
	"SPREAD_SYSTEM":  true,
}

func (c *Client) runPart(script string, dir string, env *Environment, mode outputMode, previous []byte) (output []byte, err error, duration time.Duration) {
	script = strings.TrimSpace(script)
	if len(script) == 0 && mode != shellOutput {
		return nil, nil, 0
	}
	script += "\n"
	session, err := c.sshc.NewSession()
	if err != nil {
		return nil, err, 0
	}
	defer session.Close()

	var buf bytes.Buffer
	buf.WriteString("set -eu\n")
	var rc = func(use bool, s string) string { return s }
	if mode == shellOutput {
		buf.WriteString("true > /root/.bashrc\n")
		rc = func(use bool, s string) string {
			if !use {
				return ""
			}
			return "cat >> /root/.bashrc <<'END'\n" + s + "END\n"
		}
	}
	if dir != "" {
		buf.WriteString(fmt.Sprintf("cd \"%s\"\n", dir))
	}
	if c.sudo() != "" {
		buf.WriteString("unset SUDO_COMMAND\n")
		buf.WriteString("unset SUDO_USER\n")
		buf.WriteString("unset SUDO_UID\n")
		buf.WriteString("unset SUDO_GID\n")
	}
	buf.WriteString(rc(false, "REBOOT() { { set +xu; } 2> /dev/null; [ -z \"$1\" ] && echo '<REBOOT>' || echo \"<REBOOT $1>\"; exit 213; }\n"))
	buf.WriteString(rc(false, "ERROR() { { set +xu; } 2> /dev/null; [ -z \"$1\" ] && echo '<ERROR>' || echo \"<ERROR $@>\"; exit 213; }\n"))
	buf.WriteString(rc(true, "MATCH() { { set +xu; } 2> /dev/null; [ ${#@} -gt 0 ] || { echo \"error: missing regexp argument\"; return 1; }; local stdin=\"$(cat)\"; echo \"$stdin\" | grep -q -E \"$@\" || { echo \"error: pattern not found, got:\n$stdin\">&2; return 1; }; }\n"))
	buf.WriteString("export DEBIAN_FRONTEND=noninteractive\n")
	buf.WriteString("export DEBIAN_PRIORITY=critical\n")
	buf.WriteString("export PATH=/usr/local/sbin:/usr/local/bin:/usr/sbin:/usr/bin:/sbin:/bin:/snap/bin\n")

	for _, k := range env.Keys() {
		v := env.Get(k)
		var kv string
		if len(v) == 0 || v[0] == '"' || v[0] == '\'' {
			kv = fmt.Sprintf("export %s=%s\n", k, v)
		} else {
			kv = fmt.Sprintf("export %s=\"%s\"\n", k, v)
		}
		if toBashRC[k] {
			kv = rc(true, kv)
		}
		buf.WriteString(kv)
	}

	// Don't trace environment variables so secrets don't leak.
	if mode == traceOutput {
		buf.WriteString("set -x\n")
	}

	if mode == shellOutput {
		buf.WriteString("\n/bin/bash\n")
	} else {
		// Prevent any commands attempting to read from stdin to consume
		// the shell script itself being sent to bash via its stdin.
		fmt.Fprintf(&buf, "\n(\n%s\n) < /dev/null\n", script)
	}

	errch := make(chan error, 2)
	if mode == shellOutput {
		session.Stdin = os.Stdin
		errch <- nil
	} else {
		stdin, err := session.StdinPipe()
		if err != nil {
			return nil, err, 0
		}
		defer stdin.Close()

		go func() {
			_, err := stdin.Write(buf.Bytes())
			if err != nil {
				errch <- err
			}
			errch <- stdin.Close()
		}()
	}

	debugf("Sending script for %s:\n-----\n%s\n------", c.job, buf.Bytes())

	var stdout, stderr safeBuffer
	var cmd string
	switch mode {
	case traceOutput, combinedOutput:
		cmd = c.sudo() + "/bin/bash - 2>&1"
		session.Stdout = &stdout
	case splitOutput:
		cmd = c.sudo() + "/bin/bash -"
		session.Stdout = &stdout
		session.Stderr = &stderr
	case shellOutput:
		cmd = fmt.Sprintf("{\nf=$(mktemp)\ntrap 'rm '$f EXIT\ncat > $f <<'SCRIPT_END'\n%s\nSCRIPT_END\n%s/bin/bash $f\n}", buf.String(), c.sudo())
		session.Stdout = os.Stdout
		session.Stderr = os.Stderr
		w, h, err := terminal.GetSize(0)
		if err != nil {
			return nil, fmt.Errorf("cannot get local terminal size: %v", err), 0
		}
		if err := session.RequestPty(getenv("TERM", "vt100"), h, w, nil); err != nil {
			return nil, fmt.Errorf("cannot get remote pseudo terminal: %v", err), 0
		}
	default:
		panic("internal error: invalid output mode")
	}

	startTime := time.Now()
	if mode == shellOutput {
		termLock()
		tstate, terr := terminal.MakeRaw(0)
		if terr != nil {
			return nil, fmt.Errorf("cannot put local terminal in raw mode: %v", terr), 0
		}
		err = session.Run(cmd)
		terminal.Restore(0, tstate)
		termUnlock()
	} else {
		err = c.runCommand(session, cmd, &stdout, &stderr)
	}
	elapsedTime := time.Since(startTime)

	if stdout.Len() > 0 {
		debugf("Output from running script on %s:\n-----\n%s\n-----", c.job, stdout.Bytes())
	}
	if stderr.Len() > 0 {
		debugf("Error output from running script on %s:\n-----\n%s\n-----", c.job, stderr.Bytes())
	}

	if e, ok := err.(*ssh.ExitError); ok && e.ExitStatus() == 213 {
		lines := bytes.Split(bytes.TrimSpace(stdout.Bytes()), []byte{'\n'})
		m := commandExp.FindSubmatch(lines[len(lines)-1])
		if len(m) > 0 && string(m[1]) == "REBOOT" {
			return append(previous, stdout.Bytes()...), &rebootError{string(m[2])}, elapsedTime
		}
		if len(m) > 0 && string(m[1]) == "ERROR" {
			return nil, fmt.Errorf("%s", m[2]), elapsedTime
		}
	}

	if err == nil || mode != splitOutput {
		output = stdout.Bytes()
	} else if mode == splitOutput {
		output = stderr.Bytes()
	}

	// When running scripts under Go's non-shell ssh session, this fails:
	// # echo echo ok | /bin/bash -c "/bin/bash --login" 2>&1 | cat
	const errmsg = "mesg: ttyname failed: Inappropriate ioctl for device"
	output = bytes.TrimSpace(bytes.TrimPrefix(output, []byte(errmsg)))

	output = append(previous, output...)
	if err != nil {
		return nil, outputErr(output, err), elapsedTime
	}
	if err := <-errch; err != nil {
		printf("Error writing script for %s: %v", c.job, err)
	}
	return output, nil, elapsedTime
}

func (c *Client) sudo() string {
	if c.config.User == "root" {
		return ""
	}
	return "sudo -i "
}

func getenv(name, defaultValue string) string {
	if value := os.Getenv(name); value != "" {
		return value
	}
	return defaultValue
}

func (c *Client) RemoveAll(path string) error {
	_, err := c.CombinedOutput(fmt.Sprintf(`rm -rf "%s"`, path), "", nil)
	return err
}

func (c *Client) SetupRootAccess(password string) error {
	var script string
	if c.config.User == "root" {
		script = fmt.Sprintf(`echo root:'%s' | chpasswd`, password)
	} else {
		script = strings.Join([]string{
			`sudo sed -i 's/^\s*#\?\s*\(PermitRootLogin\|PasswordAuthentication\)\>.*/\1 yes/' /etc/ssh/sshd_config`,
			`echo root:'` + password + `' | sudo chpasswd`,
			`sudo pkill -o -HUP sshd || true`,
		}, "\n")
	}
	_, err := c.CombinedOutput(script, "", nil)
	if err != nil {
		return fmt.Errorf("cannot setup root access: %s", err)
	}
	if c.config.User == "root" {
		c.config.Auth = []ssh.AuthMethod{ssh.Password(password)}
	}
	return nil
}

func (c *Client) MissingOrEmpty(dir string) (bool, error) {
	output, err := c.Output(fmt.Sprintf(`! test -e "%s" || ls -a "%s"`, dir, dir), "", nil)
	if err != nil {
		return false, fmt.Errorf("cannot check if %s on %s is empty: %v", dir, c.job, err)
	}
	output = bytes.TrimSpace(output)
	if len(output) > 0 {
		for _, s := range strings.Split(string(output), "\n") {
			if s != "." && s != ".." {
				debugf("Found %q inside %q on %s, considering non-empty.", s, dir, c.job)
				return false, nil
			}
		}
	}
	return true, nil
}

func (c *Client) Send(from, to string, include, exclude []string) error {
	empty, err := c.MissingOrEmpty(to)
	if err != nil {
		return err
	}
	if !empty {
		return fmt.Errorf("remote directory %s on %s is not empty", to, c.job)
	}

	session, err := c.sshc.NewSession()
	if err != nil {
		return err
	}
	defer session.Close()

	stdin, err := session.StdinPipe()
	if err != nil {
		return err
	}
	defer stdin.Close()

	args := []string{
		"-cz",
		"--exclude=.spread-reuse.*",
	}
	for _, pattern := range exclude {
		args = append(args, "--exclude="+pattern)
	}
	for _, pattern := range include {
		args = append(args, pattern)
	}

	var stderr bytes.Buffer

	cmd := exec.Command("tar", args...)
	cmd.Dir = from
	cmd.Stdout = stdin
	cmd.Stderr = &stderr
	err = cmd.Start()
	if err != nil {
		return fmt.Errorf("cannot start local tar command: %v", err)
	}

	errch := make(chan error, 1)
	go func() {
		errch <- cmd.Wait()
		stdin.Close()
	}()

	var stdout safeBuffer
	session.Stdout = &stdout
	rcmd := fmt.Sprintf(`%s/bin/bash -c "mkdir -p '%s' && cd '%s' && /bin/tar -xz 2>&1"`, c.sudo(), to, to)
	err = c.runCommand(session, rcmd, &stdout, nil)
	if err != nil {
		return outputErr(stdout.Bytes(), err)
	}

	if err := <-errch; err != nil {
		return fmt.Errorf("local tar command returned error: %v", outputErr(stderr.Bytes(), err))
	}
	return nil
}

func (c *Client) SendTar(tar io.Reader, unpackDir string) error {
	empty, err := c.MissingOrEmpty(unpackDir)
	if err != nil {
		return err
	}
	if !empty {
		return fmt.Errorf("remote directory %s on %s is not empty", unpackDir, c.job)
	}

	session, err := c.sshc.NewSession()
	if err != nil {
		return err
	}
	defer session.Close()

	var stdout safeBuffer
	session.Stdin = tar
	session.Stdout = &stdout
	cmd := fmt.Sprintf(`%s/bin/bash -c "mkdir -p '%s' && cd '%s' && /bin/tar xz 2>&1"`, c.sudo(), unpackDir, unpackDir)
	err = c.runCommand(session, cmd, &stdout, nil)
	if err != nil {
		return outputErr(stdout.Bytes(), err)
	}
	return nil
}

func (c *Client) RecvTar(packDir string, include []string, tar io.Writer) error {
	session, err := c.sshc.NewSession()
	if err != nil {
		return err
	}
	defer session.Close()

	var args []string
	if len(include) == 0 {
		args = []string{"."}
	} else {
		args = make([]string, len(include))
		for i, arg := range include {
			arg = strings.Replace(arg, "'", `'"'"'`, -1)
			arg = strings.Replace(arg, "*", `'*'`, -1)
			args[i] = "'" + arg + "'"
		}
	}

	var stderr safeBuffer
	session.Stdout = tar
	session.Stderr = &stderr
	cmd := fmt.Sprintf(`cd '%s' && %s/bin/tar cJ --sort=name --ignore-failed-read -- %s`, packDir, c.sudo(), strings.Join(args, " "))
	err = c.runCommand(session, cmd, nil, &stderr)
	if err != nil {
		return outputErr(stderr.Bytes(), err)
	}
	return nil
}

const (
	defaultWarnTimeout = 5 * time.Minute
	defaultKillTimeout = 15 * time.Minute
	maxTimeout         = 365 * 24 * time.Hour
)

func (c *Client) runCommand(session *ssh.Session, cmd string, stdout, stderr io.Writer) error {
	start := time.Now()

	err := session.Start(cmd)
	if err != nil {
		return fmt.Errorf("cannot start remote command on %s: %v", c.job, err)
	}

	done := make(chan error)
	go func() {
		done <- session.Wait()
	}()

	var lastOut, lastErr int

	kill := time.After(c.killTimeout)
	warn := time.NewTicker(c.warnTimeout)
	defer warn.Stop()
	for {
		select {
		case err := <-done:
			return err
		case <-kill:
			session.Signal(ssh.SIGKILL)
			out := stdout
			if out == nil {
				out = stderr
			}
			if out != nil {
				out.Write([]byte("\n<kill-timeout reached>"))
			}
			return fmt.Errorf("kill-timeout reached")
		case <-warn.C:
			var output, errput []byte
			if buf, ok := stdout.(*safeBuffer); ok {
				output, lastOut = buf.Since(lastOut)
			}
			if buf, ok := stderr.(*safeBuffer); ok {
				errput, lastErr = buf.Since(lastErr)
				if len(output) == 0 || bytes.HasPrefix(errput, output) {
					// Also avoids double (... same ...) message.
					output = errput
				} else if len(errput) > 0 {
					output = append(output, '\n', '\n')
					output = append(output, errput...)
				}
			}
			// Use a different time so it has a different id on Travis, but keep
			// the original start time so the message shows the task time so far.
			start = start.Add(1)
			if bytes.Equal(output, unchangedMarker) {
				printft(start, startTime|endTime, "WARNING: %s running late. Output unchanged.", c.job)
			} else if len(output) == 0 {
				printft(start, startTime|endTime, "WARNING: %s running late. Output still empty.", c.job)
			} else {
				printft(start, startTime|endTime|startFold|endFold, "WARNING: %s running late. Current output:\n-----\n%s\n-----", c.job, tail(output))
			}
		}
	}
	panic("unreachable")
}

func tail(output []byte) []byte {
	display := 10
	min := display
	max := display + 3
	mark := 0
	for i := len(output) - 1; i >= 0; i-- {
		if output[i] != '\n' {
			continue
		}

		min--
		max--

		if min == 0 {
			mark = i + 1
			continue
		}
		if max == 0 {
			var buf bytes.Buffer
			fmt.Fprintf(&buf, "(... %d lines above ...)\n%s", bytes.Count(output, []byte{'\n'})-display, output[mark:])
			return buf.Bytes()
		}
	}
	return output
}

var commandExp = regexp.MustCompile("^<([A-Z_]+)(?: (.*))?>$")

// localScript holds and runs a local script in a polished manner.
//
// It's not used by the SSH client, but mimics the Client.runPart+runCommand closely.
type localScript struct {
	script      string
	dir         string
	env         *Environment
	warnTimeout time.Duration
	killTimeout time.Duration
	mode        outputMode
	extraFiles  []*os.File
	stop        <-chan struct{}
}

func (s *localScript) run() (stdout, stderr []byte, err error) {
	script := strings.TrimSpace(s.script)
	if len(script) == 0 {
		return nil, nil, nil
	}
	script += "\n"

	var buf bytes.Buffer
	buf.WriteString("set -eu\n")
	buf.WriteString("ADDRESS() { { set +xu; } 2> /dev/null; [ -z \"$1\" ] && echo '<ADDRESS>' || echo \"<ADDRESS $1>\"; }\n")
	buf.WriteString("FATAL() { { set +xu; } 2> /dev/null; [ -z \"$1\" ] && echo '<FATAL>' || echo \"<FATAL $@>\"; exit 213; }\n")
	buf.WriteString("ERROR() { { set +xu; } 2> /dev/null; [ -z \"$1\" ] && echo '<ERROR>' || echo \"<ERROR $@>\"; exit 213; }\n")
	buf.WriteString("MATCH() { { set +xu; } 2> /dev/null; local stdin=$(cat); echo $stdin | grep -q -E \"$@\" || { echo \"error: pattern not found on stdin:\\n$stdin\">&2; return 1; }; }\n")
	buf.WriteString("export DEBIAN_FRONTEND=noninteractive\n")
	buf.WriteString("export DEBIAN_PRIORITY=critical\n")
	buf.WriteString("export PATH=/usr/local/sbin:/usr/local/bin:/usr/sbin:/usr/bin:/sbin:/bin:/snap/bin\n")

	for _, k := range s.env.Keys() {
		v := s.env.Get(k)
		if len(v) == 0 || v[0] == '"' || v[0] == '\'' {
			fmt.Fprintf(&buf, "export %s=%s\n", k, v)
		} else {
			fmt.Fprintf(&buf, "export %s=\"%s\"\n", k, v)
		}
	}

	// Don't trace environment variables so secrets don't leak.
	if s.mode == traceOutput {
		fmt.Fprintf(&buf, "set -x\n")
	}

	// Prevent any commands attempting to read from stdin to consume
	// the shell script itself being sent to bash via its stdin.
	fmt.Fprintf(&buf, "\n(\n%s\n) < /dev/null\n", script)

	debugf("Running local script:\n-----\n%s\n------", buf.Bytes())

	var outbuf, errbuf safeBuffer
	cmd := exec.Command("/bin/bash", "-eu", "-")
	cmd.Stdin = &buf
	cmd.Dir = s.dir
	cmd.ExtraFiles = s.extraFiles
	switch s.mode {
	case traceOutput, combinedOutput:
		cmd.Stdout = &outbuf
		cmd.Stderr = &outbuf
	case splitOutput:
		cmd.Stdout = &outbuf
		cmd.Stderr = &errbuf
	case shellOutput:
		panic("internal error: runScript does not support shell mode")
	default:
		panic("internal error: invalid output mode")
	}

	err = cmd.Start()
	if err != nil {
		return nil, nil, fmt.Errorf("cannot start local command: %v", err)
	}

	done := make(chan error)
	go func() {
		done <- cmd.Wait()
	}()

	warnTimeout := s.warnTimeout
	killTimeout := s.killTimeout
	if warnTimeout == 0 {
		warnTimeout = defaultWarnTimeout
	} else if warnTimeout == -1 {
		warnTimeout = maxTimeout
	}
	if killTimeout == 0 {
		killTimeout = defaultKillTimeout
	} else if killTimeout == -1 {
		killTimeout = maxTimeout
	}

	if killTimeout%warnTimeout == 0 {
		// So message from kill won't race with warning.
		killTimeout -= 1 * time.Second
	}

	var lastOut, lastErr int

	kill := time.After(killTimeout)
	warn := time.NewTicker(warnTimeout)
	defer warn.Stop()
Loop:
	for {
		select {
		case err = <-done:
			break Loop
		case <-s.stop:
			buf.Write([]byte("\n<interrupted>"))
			err = fmt.Errorf("interrupted")
			break Loop
		case <-kill:
			cmd.Process.Kill()
			buf := &outbuf
			if errbuf.Len() > 0 {
				buf = &errbuf
			}
			buf.Write([]byte("\n<kill-timeout reached>"))
			err = fmt.Errorf("kill-timeout reached")
		case <-warn.C:
			var output, errput []byte
			output, lastOut = outbuf.Since(lastOut)
			errput, lastErr = errbuf.Since(lastErr)
			if len(output) == 0 || bytes.HasPrefix(errput, output) {
				// Also avoids double (... same ...) message.
				output = errput
			} else if len(errput) > 0 {
				output = append(output, '\n', '\n')
				output = append(output, errput...)
			}
			if bytes.Equal(output, unchangedMarker) {
				printf("WARNING: local script running late. Output unchanged.")
			} else if len(output) == 0 {
				printf("WARNING: local script running late. Output still empty.")
			} else {
				printf("WARNING: local script running late. Current output:\n-----\n%s\n-----", tail(output))
			}
		}
	}

	if outbuf.Len() > 0 {
		debugf("Output from running local script:\n-----\n%s\n-----", outbuf.Bytes())
	}
	if errbuf.Len() > 0 {
		debugf("Error output from running script:\n-----\n%s\n-----", errbuf.Bytes())
	}

	if exitStatus(err) == 213 {
		lines := bytes.Split(bytes.TrimSpace(outbuf.Bytes()), []byte{'\n'})
		m := commandExp.FindSubmatch(lines[len(lines)-1])
		if len(m) > 0 && string(m[1]) == "ERROR" {
			return nil, nil, fmt.Errorf("%s", m[2])
		}
		if len(m) > 0 && string(m[1]) == "FATAL" {
			return nil, nil, &FatalError{fmt.Errorf("%s", m[2])}
		}
	}

	if err != nil {
		if errbuf.Len() > 0 {
			err = outputErr(errbuf.Bytes(), err)
		} else if outbuf.Len() > 0 {
			err = outputErr(outbuf.Bytes(), err)
		}
		return nil, nil, err
	}
	return outbuf.Bytes(), errbuf.Bytes(), nil
}

func exitStatus(err error) int {
	if err == nil {
		return 0
	}
	exit, ok := err.(*exec.ExitError)
	if !ok {
		return 1
	}
	wait, ok := exit.ProcessState.Sys().(syscall.WaitStatus)
	if !ok {
		return 1
	}
	return wait.ExitStatus()
}

type safeBuffer struct {
	buf bytes.Buffer
	mu  sync.Mutex
}

func (sbuf *safeBuffer) Write(data []byte) (int, error) {
	sbuf.mu.Lock()
	n, err := sbuf.buf.Write(data)
	sbuf.mu.Unlock()
	return n, err
}

func (sbuf *safeBuffer) Bytes() []byte {
	sbuf.mu.Lock()
	data := sbuf.buf.Bytes()
	sbuf.mu.Unlock()
	return data
}

var unchangedMarker = []byte("(...)")

func (sbuf *safeBuffer) Since(offset int) (data []byte, len int) {
	sbuf.mu.Lock()
	defer sbuf.mu.Unlock()

	data = sbuf.buf.Bytes()
	copy := true
	for i := offset - 1; i > 1; i-- {
		if data[i] == '\n' {
			data = append(unchangedMarker, data[i:]...)
			copy = false
			break
		}
	}
	if copy {
		data = append([]byte(nil), data...)
	}
	return bytes.TrimSpace(data), sbuf.buf.Len()
}

func (sbuf *safeBuffer) Len() int {
	sbuf.mu.Lock()
	l := sbuf.buf.Len()
	sbuf.mu.Unlock()
	return l
}

func outputErr(output []byte, err error) error {
	output = bytes.TrimSpace(output)
	if len(output) > 0 {
		if bytes.Contains(output, []byte{'\n'}) {
			err = fmt.Errorf("\n-----\n%s\n-----", output)
		} else {
			err = fmt.Errorf("%s", output)
		}
	}
	return err
}

func waitPortUp(ctx context.Context, what fmt.Stringer, address string) error {
	if !strings.Contains(address, ":") {
		address += ":22"
	}

	var timeout = time.After(5 * time.Minute)
	var relog = time.NewTicker(15 * time.Second)
	defer relog.Stop()
	var retry = time.NewTicker(1 * time.Second)
	defer retry.Stop()

	for {
		debugf("Waiting until %s is listening at %s...", what, address)
		conn, err := net.Dial("tcp", address)
		if err == nil {
			conn.Close()
			break
		}
		select {
		case <-retry.C:
		case <-relog.C:
			printf("Cannot connect to %s: %v", what, err)
		case <-timeout:
			return fmt.Errorf("cannot connect to %s: %v", what, err)
		case <-ctx.Done():
			return fmt.Errorf("cannot connect to %s: interrupted", what)
		}
	}
	return nil
}<|MERGE_RESOLUTION|>--- conflicted
+++ resolved
@@ -231,27 +231,27 @@
 )
 
 func (c *Client) Run(script string, dir string, env *Environment) error {
-	_, err, _ := c.run(script, dir, env, combinedOutput)
+	_, err := c.run(script, dir, env, combinedOutput)
 	return err
 }
 
 func (c *Client) Output(script string, dir string, env *Environment) (output []byte, err error) {
-	output, err, _ = c.run(script, dir, env, splitOutput)
+	output, err = c.run(script, dir, env, splitOutput)
 	return output, err
 }
 
 func (c *Client) CombinedOutput(script string, dir string, env *Environment) (output []byte, err error) {
-	output, err, _ = c.run(script, dir, env, combinedOutput)
+	output, err = c.run(script, dir, env, combinedOutput)
 	return output, err
 }
 
-func (c *Client) Trace(script string, dir string, env *Environment) (output []byte, err error, duration time.Duration) {
-	output, err, duration = c.run(script, dir, env, traceOutput)
-	return output, err, duration
+func (c *Client) Trace(script string, dir string, env *Environment) (output []byte, err error) {
+	output, err = c.run(script, dir, env, traceOutput)
+	return output, err
 }
 
 func (c *Client) Shell(script string, dir string, env *Environment) error {
-	_, err, _ := c.run(script, dir, env, shellOutput)
+	_, err := c.run(script, dir, env, shellOutput)
 	return err
 }
 
@@ -263,7 +263,7 @@
 
 const maxReboots = 10
 
-func (c *Client) run(script string, dir string, env *Environment, mode outputMode) (output []byte, err error, duration time.Duration) {
+func (c *Client) run(script string, dir string, env *Environment, mode outputMode) (output []byte, err error) {
 	if env == nil {
 		env = NewEnvironment()
 	}
@@ -273,17 +273,13 @@
 			rebootKey = strconv.Itoa(reboot)
 		}
 		env.Set("SPREAD_REBOOT", rebootKey)
-		output, err, duration = c.runPart(script, dir, env, mode, output)
+		output, err = c.runPart(script, dir, env, mode, output)
 		rerr, ok := err.(*rebootError)
 		if !ok {
-			return output, err, duration
+			return output, err
 		}
 		if reboot > maxReboots {
-<<<<<<< HEAD
-			return nil, fmt.Errorf("%s rebooted more than %d times", c.server, maxReboots), duration
-=======
 			return nil, fmt.Errorf("rebooted on %s more than %d times", c.job, maxReboots)
->>>>>>> 22b3c051
 		}
 
 		printf("Rebooting on %s as requested...", c.job)
@@ -293,20 +289,6 @@
 
 		uptime, err := c.getUptime()
 		if err != nil {
-<<<<<<< HEAD
-			err = c.Run("echo should-have-disconnected", "", nil)
-		}
-		if err == nil {
-			select {
-			case <-timedout:
-				return nil, fmt.Errorf("kill-timeout reached while waiting for %s to reboot", c.server), duration
-			default:
-			}
-			return nil, fmt.Errorf("reboot request on %s failed", c.server), duration
-		}
-		if err := c.dialOnReboot(); err != nil {
-			return nil, err, duration
-=======
 			return nil, err
 		}
 		c.Run("reboot", "", nil)
@@ -314,7 +296,6 @@
 
 		if err := c.dialOnReboot(uptime); err != nil {
 			return nil, err
->>>>>>> 22b3c051
 		}
 	}
 	panic("unreachable")
@@ -341,15 +322,15 @@
 	"SPREAD_SYSTEM":  true,
 }
 
-func (c *Client) runPart(script string, dir string, env *Environment, mode outputMode, previous []byte) (output []byte, err error, duration time.Duration) {
+func (c *Client) runPart(script string, dir string, env *Environment, mode outputMode, previous []byte) (output []byte, err error) {
 	script = strings.TrimSpace(script)
 	if len(script) == 0 && mode != shellOutput {
-		return nil, nil, 0
+		return nil, nil
 	}
 	script += "\n"
 	session, err := c.sshc.NewSession()
 	if err != nil {
-		return nil, err, 0
+		return nil, err
 	}
 	defer session.Close()
 
@@ -415,7 +396,7 @@
 	} else {
 		stdin, err := session.StdinPipe()
 		if err != nil {
-			return nil, err, 0
+			return nil, err
 		}
 		defer stdin.Close()
 
@@ -446,21 +427,20 @@
 		session.Stderr = os.Stderr
 		w, h, err := terminal.GetSize(0)
 		if err != nil {
-			return nil, fmt.Errorf("cannot get local terminal size: %v", err), 0
+			return nil, fmt.Errorf("cannot get local terminal size: %v", err)
 		}
 		if err := session.RequestPty(getenv("TERM", "vt100"), h, w, nil); err != nil {
-			return nil, fmt.Errorf("cannot get remote pseudo terminal: %v", err), 0
+			return nil, fmt.Errorf("cannot get remote pseudo terminal: %v", err)
 		}
 	default:
 		panic("internal error: invalid output mode")
 	}
 
-	startTime := time.Now()
 	if mode == shellOutput {
 		termLock()
 		tstate, terr := terminal.MakeRaw(0)
 		if terr != nil {
-			return nil, fmt.Errorf("cannot put local terminal in raw mode: %v", terr), 0
+			return nil, fmt.Errorf("cannot put local terminal in raw mode: %v", terr)
 		}
 		err = session.Run(cmd)
 		terminal.Restore(0, tstate)
@@ -468,7 +448,6 @@
 	} else {
 		err = c.runCommand(session, cmd, &stdout, &stderr)
 	}
-	elapsedTime := time.Since(startTime)
 
 	if stdout.Len() > 0 {
 		debugf("Output from running script on %s:\n-----\n%s\n-----", c.job, stdout.Bytes())
@@ -481,10 +460,10 @@
 		lines := bytes.Split(bytes.TrimSpace(stdout.Bytes()), []byte{'\n'})
 		m := commandExp.FindSubmatch(lines[len(lines)-1])
 		if len(m) > 0 && string(m[1]) == "REBOOT" {
-			return append(previous, stdout.Bytes()...), &rebootError{string(m[2])}, elapsedTime
+			return append(previous, stdout.Bytes()...), &rebootError{string(m[2])}
 		}
 		if len(m) > 0 && string(m[1]) == "ERROR" {
-			return nil, fmt.Errorf("%s", m[2]), elapsedTime
+			return nil, fmt.Errorf("%s", m[2])
 		}
 	}
 
@@ -501,12 +480,12 @@
 
 	output = append(previous, output...)
 	if err != nil {
-		return nil, outputErr(output, err), elapsedTime
+		return nil, outputErr(output, err)
 	}
 	if err := <-errch; err != nil {
 		printf("Error writing script for %s: %v", c.job, err)
 	}
-	return output, nil, elapsedTime
+	return output, nil
 }
 
 func (c *Client) sudo() string {
