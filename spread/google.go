--- conflicted
+++ resolved
@@ -464,15 +464,6 @@
 	}
 
 	minCpuPlatform := "AUTOMATIC"
-<<<<<<< HEAD
-	if system.MinCpuPlatform != "" {
-		minCpuPlatform = system.MinCpuPlatform
-	}
-
-	params := googleParams{
-		"name":        name,
-		"machineType": "zones/" + p.gzone() + "/machineTypes/" + plan,
-=======
 	if system.CpuFamily != "" {
 		minCpuPlatform = system.CpuFamily
 	}
@@ -480,7 +471,6 @@
 	params := googleParams{
 		"name":           name,
 		"machineType":    "zones/" + p.gzone() + "/machineTypes/" + plan,
->>>>>>> 127fa313
 		"minCpuPlatform": minCpuPlatform,
 		"networkInterfaces": []googleParams{{
 			"accessConfigs": []googleParams{{
