--- conflicted
+++ resolved
@@ -127,11 +127,7 @@
 	Storage Size
 
 	// Only for Google so far.
-<<<<<<< HEAD
 	SecureBoot bool `yaml:"secure-boot"`
-=======
-	SecureBoot bool
->>>>>>> 7067cf1c
 
 	Environment *Environment
 	Variants    []string
@@ -1021,7 +1017,6 @@
 
 	all := jobs
 	jobs = make([]*Job, 0, len(all))
-
 	backends := make(map[string]bool)
 	for _, job := range all {
 		if !manualBackends && job.Backend.Manual {
