package spread

import (
	"bytes"
	"fmt"
	"io/ioutil"
	"os"
	"os/exec"
	"path/filepath"
	"regexp"
	"sort"
	"strconv"
	"strings"
	"time"

	"gopkg.in/yaml.v2"
)

type Project struct {
	Name string `yaml:"project"`

	Backends map[string]*Backend

	Environment *Environment

	Repack      string
	Prepare     string
	Restore     string
	Debug       string
	PrepareEach string `yaml:"prepare-each"`
	RestoreEach string `yaml:"restore-each"`
	DebugEach   string `yaml:"debug-each"`

	Suites map[string]*Suite

	RemotePath string `yaml:"path"`

	Include []string
	Exclude []string
	Rename  []string

	Path string `yaml:"-"`

	WarnTimeout Timeout `yaml:"warn-timeout"`
	KillTimeout Timeout `yaml:"kill-timeout"`
}

func (p *Project) String() string { return "project" }

type Backend struct {
	Name string `yaml:"-"`
	Type string
	Key  string

	// Only for adhoc.
	Allocate string
	Discard  string

	// Only for qemu so far.
	Memory Size

	// Only for Linode and Google so far.
	Plan     string
	Location string
	Storage  Size

	Systems SystemsMap

	Prepare     string
	Restore     string
	Debug       string
	PrepareEach string `yaml:"prepare-each"`
	RestoreEach string `yaml:"restore-each"`
	DebugEach   string `yaml:"debug-each"`

	Environment *Environment
	Variants    []string

	WarnTimeout Timeout `yaml:"warn-timeout"`
	KillTimeout Timeout `yaml:"kill-timeout"`
	HaltTimeout Timeout `yaml:"halt-timeout"`

	Priority OptionalInt
	Manual   bool
}

func (b *Backend) String() string { return fmt.Sprintf("backend %q", b.Name) }

func (b *Backend) systemNames() []string {
	sysnames := make([]string, 0, len(b.Systems))
	for sysname := range b.Systems {
		sysnames = append(sysnames, sysname)
	}
	sort.Strings(sysnames)
	return sysnames
}

type SystemsMap map[string]*System

func (sysmap *SystemsMap) UnmarshalYAML(u func(interface{}) error) error {
	var systems []*System
	if err := u(&systems); err != nil {
		return err
	}
	*sysmap = make(SystemsMap)
	for _, sys := range systems {
		(*sysmap)[sys.Name] = sys
	}
	return nil
}

type System struct {
	Backend string `json:"-"`

	Name       string
	Image      string
	Kernel     string
	Username   string
	Password   string
	SSHKeyFile string `yaml:"ssh-rsa-key"`
	Workers    int

	// Only for Testflinger so far.
	Queue	string

	// Only for Linode and Google so far.
	Storage Size

	// Only for Google so far.
<<<<<<< HEAD
	SecureBoot     bool   `yaml:"secure-boot"`
	MinCpuPlatform string `yaml:"min-cpu-platform"`
	Plan           string
=======
	SecureBoot bool `yaml:"secure-boot"`

	// Specify a backend specific plan, e.g. `e2-standard-2`
	Plan string
>>>>>>> 13f950d7

	Environment *Environment
	Variants    []string

	Priority OptionalInt
	Manual   bool
}

func (system *System) String() string { return system.Backend + ":" + system.Name }

func (system *System) UnmarshalYAML(u func(interface{}) error) error {
	if err := u(&system.Name); err == nil {
		system.Image = system.Name
		return nil
	}
	type norecurse System
	var def map[string]norecurse
	if err := u(&def); err != nil {
		return err
	}
	for name, sys := range def {
		sys.Name = name
		if sys.Image == "" {
			sys.Image = name
		}
		*system = System(sys)
	}
	return nil
}

type Environment struct {
	err  error
	keys []string
	vals map[string]string
}

func (e *Environment) Keys() []string {
	if e == nil {
		return nil
	}
	return append([]string(nil), e.keys...)
}

func (e *Environment) Copy() *Environment {
	copy := &Environment{}
	copy.err = e.err
	copy.keys = append([]string(nil), e.keys...)
	copy.vals = make(map[string]string)
	for k, v := range e.vals {
		copy.vals[k] = v
	}
	return copy
}

func (e *Environment) Variant(variant string) *Environment {
	env := e.Copy()
NextKey:
	for key, val := range env.vals {
		ekey, evariants := SplitVariants(key)
		for _, evariant := range evariants {
			if evariant == variant {
				env.Replace(key, ekey, val)
				continue NextKey
			}
		}
		if len(evariants) > 0 {
			env.Unset(key)
		}
	}
	return env
}

func (e *Environment) UnmarshalYAML(u func(interface{}) error) error {
	var vals map[string]string
	if err := u(&vals); err != nil {
		return err
	}
	for k := range vals {
		if !varname.MatchString(k) {
			e.err = fmt.Errorf("invalid variable name: %q", k)
			return nil
		}
	}

	var seen = make(map[string]bool)
	var keys = make([]string, len(vals))
	var order yaml.MapSlice
	if err := u(&order); err != nil {
		return err
	}
	for i, item := range order {
		k, ok := item.Key.(string)
		_, good := vals[k]
		if !ok || !good {
			// Shouldn't happen if the regular expression is right.
			e.err = fmt.Errorf("invalid variable name: %v", item.Key)
			return nil
		}
		if seen[k] {
			e.err = fmt.Errorf("variable %q defined multiple times", k)
			return nil
		}
		seen[k] = true
		keys[i] = k
	}
	e.keys = keys
	e.vals = vals
	return nil
}

func NewEnvironment(pairs ...string) *Environment {
	e := &Environment{
		vals: make(map[string]string),
		keys: make([]string, len(pairs)/2),
	}
	for i := 0; i+1 < len(pairs); i += 2 {
		e.vals[pairs[i]] = pairs[i+1]
		e.keys[i/2] = pairs[i]
	}
	return e
}

func (e *Environment) MarshalYAML() (interface{}, error) {
	lines := make([]string, len(e.keys))
	for i := range lines {
		key := e.keys[i]
		lines[i] = key + "=" + e.vals[key]
	}
	return lines, nil
}

func (e *Environment) Unset(key string) {
	l := len(e.vals)
	delete(e.vals, key)
	if len(e.vals) != l {
		for i, k := range e.keys {
			if k == key {
				copy(e.keys[i:], e.keys[i+1:])
				e.keys = e.keys[:len(e.keys)-1]
			}
		}
	}
}

func (e *Environment) Get(key string) string {
	return e.vals[key]
}

func (e *Environment) Set(key, value string) {
	if !varname.MatchString(key) {
		panic("invalid environment variable name: " + key)
	}
	e.Unset(key)
	e.keys = append(e.keys, key)
	e.vals[key] = value
}

func (e *Environment) Replace(oldkey, newkey, value string) {
	if _, ok := e.vals[oldkey]; ok && newkey != oldkey {
		e.Unset(newkey)
		delete(e.vals, oldkey)
		for i, key := range e.keys {
			if key == oldkey {
				e.keys[i] = newkey
				break
			}
		}
	} else if _, ok := e.vals[newkey]; !ok {
		e.keys = append(e.keys, newkey)
	}
	e.vals[newkey] = value
}

type Suite struct {
	Summary     string
	Systems     []string
	Backends    []string

	Variants    []string
	Environment *Environment

	Prepare     string
	Restore     string
	Debug       string
	PrepareEach string `yaml:"prepare-each"`
	RestoreEach string `yaml:"restore-each"`
	DebugEach   string `yaml:"debug-each"`

	Name  string           `yaml:"-"`
	Path  string           `yaml:"-"`
	Tasks map[string]*Task `yaml:"-"`

	WarnTimeout Timeout `yaml:"warn-timeout"`
	KillTimeout Timeout `yaml:"kill-timeout"`

	Priority OptionalInt
	Manual   bool
}

func (s *Suite) String() string { return "suite " + s.Name }

type Task struct {
	Suite string `yaml:"-"`

	Summary    string
	Details    string
	Systems    []string
	Backends   []string
	Condition  string

	Variants    []string
	Environment *Environment
	Samples     int

	Prepare string
	Restore string
	Execute string
	Debug   string

	Artifacts []string

	Name string `yaml:"-"`
	Path string `yaml:"-"`

	WarnTimeout Timeout `yaml:"warn-timeout"`
	KillTimeout Timeout `yaml:"kill-timeout"`

	Priority OptionalInt
	Manual   bool
}

func (t *Task) String() string { return t.Name }

type Job struct {
	Name    string
	Project *Project
	Backend *Backend
	System  *System
	Suite   *Suite
	Task    *Task

	Variant     string
	Environment *Environment
	Sample      int

	Priority int64
}

func (job *Job) String() string {
	return job.Name
}

func (job *Job) StringFor(context interface{}) string {
	switch context {
	case job.Project, job.Backend, job.System:
		return fmt.Sprintf("%s:%s", job.Backend.Name, job.System.Name)
	case job.Suite:
		return fmt.Sprintf("%s:%s:%s", job.Backend.Name, job.System.Name, job.Suite.Name)
	case job.Task:
		return fmt.Sprintf("%s:%s:%s", job.Backend.Name, job.System.Name, job.Task.Name)
	case job:
		return job.Name
	}
	panic(fmt.Errorf("job %s asked to stringify unrelated value: %v", job, context))
}

func (job *Job) Condition() string {
	return join(job.Task.Condition)
}

func (job *Job) Prepare() string {
	return join(job.Project.PrepareEach, job.Backend.PrepareEach, job.Suite.PrepareEach, job.Task.Prepare)
}

func (job *Job) Restore() string {
	return join(job.Task.Restore, job.Suite.RestoreEach, job.Backend.RestoreEach, job.Project.RestoreEach)
}

func (job *Job) Debug() string {
	return join(job.Task.Debug, job.Suite.DebugEach, job.Backend.DebugEach, job.Project.DebugEach)
}

func (job *Job) WarnTimeoutFor(context interface{}) time.Duration {
	touts := []Timeout{job.Task.WarnTimeout, job.Suite.WarnTimeout, job.Backend.WarnTimeout, job.Project.WarnTimeout}
	return job.timeoutFor("warn", context, touts)
}

func (job *Job) KillTimeoutFor(context interface{}) time.Duration {
	touts := []Timeout{job.Task.KillTimeout, job.Suite.KillTimeout, job.Backend.KillTimeout, job.Project.KillTimeout}
	return job.timeoutFor("kill", context, touts)
}

func (job *Job) timeoutFor(which string, context interface{}, touts []Timeout) time.Duration {
	switch context {
	case job:
	case job.Task:
	case job.Suite:
		touts = touts[1:]
	case job.Backend:
		touts = touts[2:]
	case job.Project:
		touts = touts[3:]
	default:
		panic(fmt.Errorf("job %s asked for %s-timeout of unrelated value: %v", job, which, context))
	}
	for _, tout := range touts {
		if tout.Duration != 0 {
			return tout.Duration
		}
	}
	return 0
}

func join(scripts ...string) string {
	var buf bytes.Buffer
	for _, script := range scripts {
		if len(script) == 0 {
			continue
		}
		if buf.Len() > 0 {
			buf.WriteString("\n\n")
		}
		buf.WriteString("(\n")
		buf.WriteString(script)
		buf.WriteString("\n)")
	}
	return buf.String()
}

type jobsByName []*Job

func (jobs jobsByName) Len() int      { return len(jobs) }
func (jobs jobsByName) Swap(i, j int) { jobs[i], jobs[j] = jobs[j], jobs[i] }
func (jobs jobsByName) Less(i, j int) bool {
	ji, jj := jobs[i], jobs[j]
	if ji.Backend == jj.Backend && ji.System == jj.System && ji.Task == jj.Task {
		return ji.Sample < jj.Sample
	}
	return ji.Name < jj.Name
}

func SplitVariants(s string) (prefix string, variants []string) {
	if i := strings.LastIndex(s, "/"); i >= 0 {
		return s[:i], strings.Split(s[i+1:], ",")
	}
	return s, nil
}

var (
	validName   = regexp.MustCompile("^[a-z0-9]+(?:[-._][a-z0-9]+)*$")
	validSystem = regexp.MustCompile("^[a-z*][a-z0-9*]*-[a-z0-9*]+(?:[-.][a-z0-9*]+)*$")
	validSuite  = regexp.MustCompile("^(?:[a-z0-9]+(?:[-._][a-z0-9]+)*/)+$")
	validTask   = regexp.MustCompile("^(?:[a-z0-9]+(?:[-._][a-z0-9]+)*/)+[a-z0-9]+(?:[-._][a-z0-9]+)*$")
)

func Load(path string) (*Project, error) {
	filename, data, err := readProject(path)
	if err != nil {
		return nil, fmt.Errorf("cannot load project file from %s: %v", path, err)
	}

	project := &Project{}
	err = yaml.Unmarshal(data, project)
	if err != nil {
		return nil, fmt.Errorf("cannot load %s: %v", filename, err)
	}

	if !validName.MatchString(project.Name) {
		return nil, fmt.Errorf("invalid project name: %q", project.Name)
	}
	if project.RemotePath == "" {
		return nil, fmt.Errorf("missing project path field with remote project location")
	}

	project.Path = filepath.Dir(filename)

	project.Repack = strings.TrimSpace(project.Repack)
	project.Prepare = strings.TrimSpace(project.Prepare)
	project.Restore = strings.TrimSpace(project.Restore)
	project.Debug = strings.TrimSpace(project.Debug)
	project.PrepareEach = strings.TrimSpace(project.PrepareEach)
	project.RestoreEach = strings.TrimSpace(project.RestoreEach)
	project.DebugEach = strings.TrimSpace(project.DebugEach)

	if err := checkEnv(project, &project.Environment); err != nil {
		return nil, err
	}

	for bname, backend := range project.Backends {
		if !validName.MatchString(bname) {
			return nil, fmt.Errorf("invalid backend name: %q", bname)
		}
		if backend == nil {
			delete(project.Backends, bname)
			continue
		}
		backend.Name = bname
		if backend.Type == "" {
			backend.Type = bname
		}
		switch backend.Type {
		case "google", "linode", "lxd", "qemu", "adhoc", "humbox", "testflinger":
		default:
			return nil, fmt.Errorf("%s has unsupported type %q", backend, backend.Type)
		}

		if backend.Type != "adhoc" && (backend.Allocate != "" || backend.Discard != "") {
			return nil, fmt.Errorf("%s cannot use allocate and dispose fields", backend)
		}
		if backend.Type == "adhoc" && strings.TrimSpace(backend.Allocate) == "" {
			return nil, fmt.Errorf("%s requires an allocate field", backend)
		}

		backend.Prepare = strings.TrimSpace(backend.Prepare)
		backend.Restore = strings.TrimSpace(backend.Restore)
		backend.Debug = strings.TrimSpace(backend.Debug)
		backend.PrepareEach = strings.TrimSpace(backend.PrepareEach)
		backend.RestoreEach = strings.TrimSpace(backend.RestoreEach)
		backend.DebugEach = strings.TrimSpace(backend.DebugEach)

		for sysname, system := range backend.Systems {
			system.Backend = backend.Name
			if system.Workers < 0 {
				return nil, fmt.Errorf("%s has system %q with %d workers", backend, sysname, system.Workers)
			}
			if system.Workers == 0 {
				system.Workers = 1
			}
			if system.Storage == 0 {
				system.Storage = backend.Storage
			}
			if system.Plan == "" {
				system.Plan = backend.Plan
			}
			if err := checkEnv(system, &system.Environment); err != nil {
				return nil, err
			}
		}
		sort.Strings(backend.Variants)

		if err := checkEnv(backend, &backend.Environment); err != nil {
			return nil, err
		}
		if err = checkSystems(backend, backend.systemNames()); err != nil {
			return nil, err
		}
		if len(backend.Systems) == 0 {
			return nil, fmt.Errorf("no systems specified for %s", backend)
		}
	}

	if len(project.Backends) == 0 {
		return nil, fmt.Errorf("must define at least one backend")
	}
	if len(project.Suites) == 0 {
		return nil, fmt.Errorf("must define at least one task suite")
	}

	orig := project.Suites
	project.Suites = make(map[string]*Suite)
	for sname, suite := range orig {
		if suite == nil {
			suite = &Suite{}
		}
		if !strings.HasSuffix(sname, "/") {
			return nil, fmt.Errorf("invalid suite name (must end with /): %q", sname)
		}
		if !validSuite.MatchString(sname) {
			return nil, fmt.Errorf("invalid suite name: %q", sname)
		}
		sname = strings.Trim(sname, "/")
		suite.Name = sname + "/"
		suite.Path = filepath.Join(project.Path, sname)
		suite.Summary = strings.TrimSpace(suite.Summary)
		suite.Prepare = strings.TrimSpace(suite.Prepare)
		suite.Restore = strings.TrimSpace(suite.Restore)
		suite.Debug = strings.TrimSpace(suite.Debug)
		suite.PrepareEach = strings.TrimSpace(suite.PrepareEach)
		suite.RestoreEach = strings.TrimSpace(suite.RestoreEach)
		suite.DebugEach = strings.TrimSpace(suite.DebugEach)

		project.Suites[suite.Name] = suite

		if suite.Summary == "" {
			return nil, fmt.Errorf("%s is missing a summary", suite)
		}

		if err := checkEnv(suite, &suite.Environment); err != nil {
			return nil, err
		}
		if err := checkSystems(suite, suite.Systems); err != nil {
			return nil, err
		}

		f, err := os.Open(suite.Path)
		if err != nil {
			return nil, fmt.Errorf("cannot list %s: %v", suite, err)
		}

		tnames, err := f.Readdirnames(0)
		if err != nil {
			return nil, fmt.Errorf("cannot list %s: %v", suite, err)
		}

		suite.Tasks = make(map[string]*Task)
		for _, tname := range tnames {
			tfilename := filepath.Join(suite.Path, tname, "task.yaml")
			if fi, _ := os.Stat(filepath.Dir(tfilename)); !fi.IsDir() {
				continue
			}
			tdata, err := ioutil.ReadFile(tfilename)
			if os.IsNotExist(err) {
				debugf("Skipping %s/%s: task.yaml missing", sname, tname)
				continue
			}
			if err != nil {
				return nil, err
			}

			task := &Task{}
			err = yaml.Unmarshal(tdata, &task)
			if err != nil {
				return nil, fmt.Errorf("cannot load %s/%s/task.yaml: %v", sname, tname, err)
			}

			task.Suite = suite.Name
			task.Name = suite.Name + tname
			task.Path = filepath.Dir(tfilename)
			task.Summary = strings.TrimSpace(task.Summary)
			task.Condition = strings.TrimSpace(task.Condition)
			task.Prepare = strings.TrimSpace(task.Prepare)
			task.Restore = strings.TrimSpace(task.Restore)
			task.Debug = strings.TrimSpace(task.Debug)
			if !validTask.MatchString(task.Name) {
				return nil, fmt.Errorf("invalid task name: %q", task.Name)
			}
			if task.Summary == "" {
				return nil, fmt.Errorf("%s is missing a summary", task)
			}
			if task.Samples == 0 {
				task.Samples = 1
			}

			if err := checkEnv(task, &task.Environment); err != nil {
				return nil, err
			}
			if err := checkSystems(task, task.Systems); err != nil {
				return nil, err
			}

			for _, fname := range task.Artifacts {
				if filepath.IsAbs(fname) || fname != filepath.Clean(fname) || strings.HasPrefix(fname, "../") {
					return nil, fmt.Errorf("%s has improper artifact path: %s", task.Name, fname)
				}
			}

			suite.Tasks[tname] = task
		}
	}

	debugf("Loaded project: %# v", project)
	return project, nil
}

func readProject(path string) (filename string, data []byte, err error) {
	path, err = filepath.Abs(path)
	if err != nil {
		return "", nil, fmt.Errorf("cannot get absolute path for %s: %v", path, err)
	}

	for {
		filename = filepath.Join(path, "spread.yaml")
		debugf("Trying to read %s...", filename)
		data, err = ioutil.ReadFile(filename)
		if os.IsNotExist(err) {
			filename = filepath.Join(path, ".spread.yaml")
			debugf("Trying to read %s...", filename)
			data, err = ioutil.ReadFile(filename)
		}
		if err == nil {
			logf("Found %s.", filename)
			return filename, data, nil
		}
		newpath := filepath.Dir(path)
		if newpath == path {
			break
		}
		path = newpath
	}
	return "", nil, fmt.Errorf("cannot find spread.yaml or .spread.yaml")
}

func checkEnv(context fmt.Stringer, env **Environment) error {
	if *env == nil {
		*env = NewEnvironment()
	} else if (*env).err != nil {
		return fmt.Errorf("invalid %s environment: %s", context, (*env).err)
	}
	return nil
}

func checkSystems(context fmt.Stringer, systems []string) error {
	for _, system := range systems {
		if strings.HasPrefix(system, "+") || strings.HasPrefix(system, "-") {
			system = system[1:]
		}
		if !validSystem.MatchString(system) {
			return fmt.Errorf("%s refers to invalid system name: %q", context, system)
		}
	}
	return nil
}

type Filter interface {
	Pass(job *Job) bool
	Order(jobs []*Job) []*Job
}

type filterExp struct {
	regexp      *regexp.Regexp
	firstSample int
	lastSample  int
}

type filter struct {
	exps []*filterExp
}

func (f *filter) Pass(job *Job) bool {
	if len(f.exps) == 0 {
		return true
	}
	for _, exp := range f.exps {
		if exp.firstSample > 0 {
			if job.Sample < exp.firstSample {
				continue
			}
			if job.Sample > exp.lastSample {
				continue
			}
		}
		if exp.regexp.MatchString(job.Name) {
			return true
		}
	}
	return false
}

func (f *filter) Order(jobs []*Job) []*Job {
	if len(f.exps) == 0 {
		return jobs
	}
	alljobs := []*Job{}
	for _, exp := range f.exps {
		for _, job := range jobs {
			if exp.firstSample > 0 {
				if job.Sample < exp.firstSample {
					continue
				}
				if job.Sample > exp.lastSample {
					continue
				}
			}
			if exp.regexp.MatchString(job.Name) {
				alljobs = append(alljobs, job)
			}
		}
	}
	return alljobs
}

func NewFilter(args []string) (Filter, error) {
	var dots = regexp.MustCompile(`\.+|:+|#`)
	var sample = regexp.MustCompile(`^(.*)#(\d+)(?:\.\.(\d+))?$`)
	var err error
	var exps []*filterExp
	for _, arg := range args {
		var argre = arg
		var firstSample, lastSample int
		if m := sample.FindStringSubmatch(argre); len(m) > 0 {
			argre = m[1]
			firstSample, err = strconv.Atoi(m[2])
			if err == nil && m[3] != "" {
				lastSample, err = strconv.Atoi(m[3])
			}
			if err != nil {
				panic(fmt.Sprintf("internal error: regexp matched non-int on %q", arg))
			}
			if firstSample > 0 && lastSample == 0 {
				lastSample = firstSample
			}
			if firstSample < 1 || lastSample < firstSample {
				return nil, fmt.Errorf("invalid sample range in filter string: %q", arg)
			}
		}
		argre = dots.ReplaceAllStringFunc(argre, func(s string) string {
			switch s {
			case ".":
				return `\.`
			case "...":
				return `[^:]*`
			case ":":
				return "(:.+)*:(.+:)*"
			case "#":
				// Error below. Should have been parsed above.
			}
			err = fmt.Errorf("invalid filter string: %q", s)
			return s
		})
		if err != nil {
			return nil, err
		}
		if strings.HasPrefix(argre, "(:.+)*:") || strings.HasPrefix(argre, "/") {
			argre = ".+" + argre
		}
		if strings.HasSuffix(argre, ":(.+:)*") || strings.HasSuffix(argre, "/") {
			argre = argre + ".+"
		}
		exp, err := regexp.Compile("(?:^|:)" + argre + "(?:$|[:#])")
		if err != nil {
			return nil, fmt.Errorf("invalid filter string: %q", arg)
		}
		exps = append(exps, &filterExp{
			regexp:      exp,
			firstSample: firstSample,
			lastSample:  lastSample,
		})
	}
	return &filter{exps}, nil
}

func (p *Project) backendNames() []string {
	bnames := make([]string, 0, len(p.Backends))
	for bname := range p.Backends {
		bnames = append(bnames, bname)
	}
	return bnames
}

func (p *Project) Jobs(options *Options) ([]*Job, error) {
	var jobs []*Job

	hasFilter := options.Filter != nil
	manualBackends := hasFilter
	manualSystems := hasFilter
	manualSuites := hasFilter
	manualTasks := hasFilter

	cmdcache := make(map[string]string)
	penv := envmap{p, p.Environment}
	pevr := strmap{p, evars(p.Environment, "")}
	pbke := strmap{p, p.backendNames()}

	value, err := evalone("remote project path", p.RemotePath, cmdcache, true, penv)
	if err != nil {
		return nil, err
	}
	p.RemotePath = filepath.Clean(value)
	if !filepath.IsAbs(p.RemotePath) || filepath.Dir(p.RemotePath) == p.RemotePath {
		return nil, fmt.Errorf("remote project path must be absolute and not /: %s", p.RemotePath)
	}

	// Set the all the system workers to 1 in case the single worker option is set
	if options.SingleWorker {
		for _, backend := range p.Backends {
			for _, system := range backend.Systems {
				system.Workers = 1
			}
		}
	}
	
	// Set the all the system workers to the options value
	if options.Workers > 0 {
		for _, backend := range p.Backends {
			for _, system := range backend.Systems {
				system.Workers = options.Workers
			}
		}
	}

	for _, suite := range p.Suites {
		senv := envmap{suite, suite.Environment}
		sevr := strmap{suite, evars(suite.Environment, "+")}
		svar := strmap{suite, suite.Variants}
		sbke := strmap{suite, suite.Backends}
		ssys := strmap{suite, suite.Systems}

		for _, task := range suite.Tasks {
			tenv := envmap{task, task.Environment}
			tevr := strmap{task, evars(task.Environment, "+")}
			tvar := strmap{task, task.Variants}
			tbke := strmap{task, task.Backends}
			tsys := strmap{task, task.Systems}

			backends, err := evalstr("backends", pbke, sbke, tbke)
			if err != nil {
				return nil, err
			}

			for _, bname := range backends {
				backend := p.Backends[bname]
				benv := envmap{backend, backend.Environment}
				bevr := strmap{backend, evars(backend.Environment, "+")}
				bvar := strmap{backend, backend.Variants}
				bsys := strmap{backend, backend.systemNames()}

				systems, err := evalstr("systems", bsys, ssys, tsys)
				if err != nil {
					return nil, err
				}

				for _, sysname := range systems {
					system := backend.Systems[sysname]
					// not for us
					if system == nil {
						continue
					}
					yenv := envmap{system, system.Environment}
					yevr := strmap{system, evars(system.Environment, "+")}
					yvar := strmap{system, system.Variants}

					priority := evaloint(task.Priority, suite.Priority, system.Priority, backend.Priority)

					strmaps := []strmap{pevr, bevr, bvar, yevr, yvar, sevr, svar, tevr, tvar}
					variants, err := evalstr("variants", strmaps...)
					if err != nil {
						return nil, err
					}

					for _, variant := range variants {
						if variant == "" && len(variants) > 1 {
							continue
						}

						for sample := 1; sample <= task.Samples; sample++ {
							job := &Job{
								Project:  p,
								Backend:  backend,
								System:   system,
								Suite:    p.Suites[task.Suite],
								Task:     task,
								Variant:  variant,
								Sample:   sample,
								Priority: priority,
							}
							if job.Variant == "" {
								job.Name = fmt.Sprintf("%s:%s:%s", job.Backend.Name, job.System.Name, job.Task.Name)
							} else {
								job.Name = fmt.Sprintf("%s:%s:%s:%s", job.Backend.Name, job.System.Name, job.Task.Name, job.Variant)
							}
							if task.Samples > 1 {
								job.Name += "#" + strconv.Itoa(sample)
							}

							sprenv := envmap{stringer("$SPREAD_*"), NewEnvironment(
								"SPREAD_JOB", job.Name,
								"SPREAD_PROJECT", job.Project.Name,
								"SPREAD_PATH", job.Project.RemotePath,
								"SPREAD_BACKEND", job.Backend.Name,
								"SPREAD_SYSTEM", job.System.Name,
								"SPREAD_SUITE", job.Suite.Name,
								"SPREAD_TASK", job.Task.Name,
								"SPREAD_VARIANT", job.Variant,
								"SPREAD_SAMPLE", strconv.Itoa(job.Sample),
							)}

							env, err := evalenv(cmdcache, true, sprenv, penv, benv, yenv, senv, tenv)
							if err != nil {
								return nil, err
							}
							job.Environment = env.Variant(variant)

							if options.Filter != nil && !options.Filter.Pass(job) {
								continue
							}

							jobs = append(jobs, job)

							if !job.Backend.Manual {
								manualBackends = false
							}
							if !job.System.Manual {
								manualSystems = false
							}
							if !job.Suite.Manual {
								manualSuites = false
							}
							if !job.Task.Manual {
								manualTasks = false
							}
						}
					}
				}

			}
		}
	}

	all := jobs
	jobs = make([]*Job, 0, len(all))
	backends := make(map[string]bool)
	for _, job := range all {
		if !manualBackends && job.Backend.Manual {
			continue
		}
		if !manualSystems && job.System.Manual {
			continue
		}
		if !manualSuites && job.Suite.Manual {
			continue
		}
		if !manualTasks && job.Task.Manual {
			continue
		}
		jobs = append(jobs, job)
		backends[job.Backend.Name] = true
	}

	env, err := evalenv(cmdcache, true, penv)
	if err != nil {
		return nil, err
	}
	p.Environment = env
	p.Environment.Set("SPREAD_BACKENDS", strings.Join(sortedKeys(backends), " "))

	// TODO Should probably cascade environments, so that backend.Environment contains
	// project.Environment, and suite.Environmnet contains both project.Environment and
	// backend.Environment, etc. This would make logic such as the one below saner.
	// Also, should probably have Enviornment.Evaluate instead of evalone and evalenv.

	for bname, backend := range p.Backends {
		benv := envmap{backend, backend.Environment}
		value, err := evalone(bname+" backend key", backend.Key, cmdcache, true, penv, benv)
		if err != nil {
			return nil, err
		}
		backend.Key = strings.TrimSpace(value)

		for _, system := range backend.Systems {
			if system.Username != "" {
				value, err := evalone(system.String()+" username", system.Username, cmdcache, false, penv, benv)
				if err != nil {
					return nil, err
				}
				system.Username = value
			}
			// Passwords may easily include $, so only replace if it matches a varname entirely.
			if system.Password != "" && varref.FindString(system.Password) == system.Password {
				value, err := evalone(system.String()+" password", system.Password, cmdcache, false, penv, benv)
				if err != nil {
					return nil, err
				}
				system.Password = value
			}
			if system.SSHKeyFile != "" {
				value, err := evalone(system.String()+" sshkeyfile", system.SSHKeyFile, cmdcache, false, penv, benv)
				if err != nil {
					return nil, err
				}
				system.SSHKeyFile = value
			}
		}
	}

	err1 := evalslice("rename expression", p.Rename, cmdcache, false, penv)
	err2 := evalslice("include list", p.Include, cmdcache, false, penv)
	err3 := evalslice("exclude list", p.Exclude, cmdcache, false, penv)
	if err := firstErr(err1, err2, err3); err != nil {
		return nil, err
	}

	if len(jobs) == 0 {
		if options.Filter != nil {
			return nil, fmt.Errorf("nothing matches provider filter")
		} else {
			return nil, fmt.Errorf("cannot find any tasks")
		}
	}

	sort.Sort(jobsByName(jobs))
	if options.Order {
		jobs = options.Filter.Order(jobs)
	}

	return jobs, nil
}

func evars(env *Environment, prefix string) []string {
	keys := env.Keys()
	seen := make(map[string]bool, len(keys))
	for _, key := range keys {
		_, variants := SplitVariants(key)
		for _, variant := range variants {
			seen[variant] = true
		}
	}
	variants := make([]string, 0, len(seen)+1)
	for variant := range seen {
		variants = append(variants, prefix+variant)
	}
	if len(variants) == 0 && len(prefix) == 0 {
		// Ensure there's at least one variant at the end.
		// This must be dropped if other variants are found.
		variants = append(variants, "")
	}
	sort.Strings(variants)
	return variants
}

type envmap struct {
	context fmt.Stringer
	env     *Environment
}

type stringer string

func (s stringer) String() string { return string(s) }

var (
	varname = regexp.MustCompile(`^[a-zA-Z_][a-zA-Z0-9_]*(?:/[a-zA-Z0-9_]+(?:,[a-zA-Z0-9_]+)*)?$`)
	varcmd  = regexp.MustCompile(`\$\(HOST:.+?\)`)
	varref  = regexp.MustCompile(`\$(?:\(HOST:.+?\)|[a-zA-Z_][a-zA-Z0-9_]*|\{[a-zA-Z_][a-zA-Z0-9_]*\})`)
)

func evalslice(context string, values []string, cmdcache map[string]string, hostOnly bool, maps ...envmap) error {
	for i, value := range values {
		value, err := evalone(context, value, cmdcache, hostOnly, maps...)
		if err != nil {
			return err
		}
		values[i] = value
	}
	return nil
}

func evalone(context string, value string, cmdcache map[string]string, hostOnly bool, maps ...envmap) (string, error) {
	const key = "SPREAD_INTERNAL_EVAL"
	m := envmap{stringer(context), NewEnvironment(key, value)}
	out, err := evalenv(cmdcache, hostOnly, append(maps, m)...)
	if err != nil {
		return "", err
	}
	return out.Get(key), nil
}

func evalenv(cmdcache map[string]string, hostOnly bool, maps ...envmap) (*Environment, error) {
	result := NewEnvironment()
	for _, m := range maps {
		for _, key := range m.env.Keys() {
			var failed error
			varexp := varref
			if hostOnly {
				varexp = varcmd
			}
			value := varexp.ReplaceAllStringFunc(m.env.Get(key), func(ref string) string {
				if failed != nil {
					return ""
				}
				if !strings.HasPrefix(ref, "$(") {
					return result.Get(strings.Trim(ref, "${}"))
				}
				inner := ref[len("$(HOST:") : len(ref)-len(")")]
				if output, ok := cmdcache[inner]; ok {
					return output
				}
				output, err := evalcmd(inner)
				if err != nil && failed == nil {
					if key == "" {
						failed = fmt.Errorf("%s in %s returned error: %v", ref, m.context, err)
					} else {
						failed = fmt.Errorf("%s in %s environment returned error: %v", ref, m.context, err)
					}
					return ""
				}
				cmdcache[inner] = output
				return output
			})
			if failed != nil {
				return nil, failed
			}
			result.Set(key, value)
		}
	}
	return result, nil
}

func evalcmd(cmdline string) (string, error) {
	var stderr bytes.Buffer
	cmd := exec.Command("/bin/bash", "-c", cmdline)
	cmd.Stderr = &stderr
	output, err := cmd.Output()
	if err != nil {
		msg := string(bytes.TrimSpace(stderr.Bytes()))
		if len(msg) > 0 {
			msgs := strings.Split(msg, "\n")
			return "", fmt.Errorf("%s", strings.Join(msgs, "; "))
		}
		return "", err
	}
	return string(bytes.TrimRight(output, "\n")), nil
}

type strmap struct {
	context fmt.Stringer
	strings []string
}

func matches(pattern string, strmaps ...strmap) ([]string, error) {
	var matches []string
	for _, strmap := range strmaps {
		for _, name := range strmap.strings {
			if strings.HasPrefix(name, "+") || strings.HasPrefix(name, "-") {
				name = name[1:]
			}
			m, err := filepath.Match(pattern, name)
			if err != nil {
				return nil, err
			}
			if m {
				matches = append(matches, name)
			}
		}
	}
	return matches, nil
}

func evalstr(what string, strmaps ...strmap) ([]string, error) {
	final := make(map[string]bool)
	for i, strmap := range strmaps {
		delta := 0
		plain := 0
		for j, name := range strmap.strings {
			add := strings.HasPrefix(name, "+")
			remove := strings.HasPrefix(name, "-")
			if add || remove {
				name = name[1:]
				if i == 0 {
					return nil, fmt.Errorf("%s specifies %s in delta format", strmap.context, what)
				}
				delta++
			} else {
				plain++
			}
			if delta > 0 && plain > 0 {
				return nil, fmt.Errorf("%s specifies %s both in delta and plain format", strmap.context, what)
			}
			matches, err := matches(name, strmaps[:i+1]...)
			if err != nil {
				return nil, err
			}

			if add {
				for _, match := range matches {
					final[match] = true
				}
				continue
			}
			if remove {
				for _, match := range matches {
					delete(final, match)
				}
				continue
			}

			if j == 0 && len(final) > 0 {
				for name := range final {
					delete(final, name)
				}
			}

			for _, match := range matches {
				final[match] = true
			}
		}
	}

	strs := make([]string, 0, len(final))
	for name := range final {
		strs = append(strs, name)
	}
	return strs, nil
}

func evaloint(values ...OptionalInt) int64 {
	for _, v := range values {
		if v.IsSet {
			return v.Value
		}
	}
	return 0
}

type Timeout struct {
	time.Duration
}

func (t *Timeout) UnmarshalYAML(u func(interface{}) error) error {
	var s string
	_ = u(&s)
	d, err := time.ParseDuration(strings.TrimSpace(s))
	if err != nil {
		return fmt.Errorf("timeout must look like 10s or 15m or 1.5h, not %q", s)
	}
	t.Duration = d
	return nil
}

type Size int64

const (
	kb = 1024
	mb = kb * 1024
	gb = mb * 1024
)

func (s Size) String() string {
	switch {
	case s > gb && s%gb == 0:
		return strconv.Itoa(int(s/gb)) + "G"
	case s > mb && s%mb == 0:
		return strconv.Itoa(int(s/mb)) + "M"
	case s > kb && s%kb == 0:
		return strconv.Itoa(int(s/mb)) + "K"
	}
	return strconv.Itoa(int(s)) + "B"
}

func (s *Size) UnmarshalYAML(u func(interface{}) error) error {
	var str string
	_ = u(&str)
	if len(str) == 0 {
		*s = 0
		return nil
	}
	if str == "preserve-size" {
		*s = -1
		return nil
	}
	n, err := strconv.Atoi(str[:len(str)-1])
	if err != nil {
		return fmt.Errorf("invalid size string: %q", str)
	}
	switch str[len(str)-1] {
	case 'G':
		*s = Size(gb * n)
	case 'M':
		*s = Size(mb * n)
	case 'K':
		*s = Size(kb * n)
	case 'B':
		*s = Size(n)
	default:
		return fmt.Errorf("unknown size suffix in %q, must be one of: B, K, M, G", str)
	}
	return nil
}

type OptionalInt struct {
	IsSet bool
	Value int64
}

func (s OptionalInt) String() string {
	return strconv.FormatInt(s.Value, 10)
}

func (s *OptionalInt) UnmarshalYAML(u func(interface{}) error) error {
	var value int64
	err := u(&value)
	if err != nil {
		return err
	}
	s.Value = value
	s.IsSet = true
	return nil
}

func sortedKeys(m map[string]bool) []string {
	keys := make([]string, len(m))
	i := 0
	for key := range m {
		keys[i] = key
		i++
	}
	sort.Strings(keys)
	return keys
}<|MERGE_RESOLUTION|>--- conflicted
+++ resolved
@@ -127,16 +127,10 @@
 	Storage Size
 
 	// Only for Google so far.
-<<<<<<< HEAD
 	SecureBoot     bool   `yaml:"secure-boot"`
 	MinCpuPlatform string `yaml:"min-cpu-platform"`
+	// Specify a backend specific plan, e.g. `e2-standard-2`
 	Plan           string
-=======
-	SecureBoot bool `yaml:"secure-boot"`
-
-	// Specify a backend specific plan, e.g. `e2-standard-2`
-	Plan string
->>>>>>> 13f950d7
 
 	Environment *Environment
 	Variants    []string
