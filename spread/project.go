package spread

import (
	"bytes"
	"fmt"
	"io/ioutil"
	"os"
	"os/exec"
	"path/filepath"
	"regexp"
	"sort"
	"strconv"
	"strings"
	"time"

	"gopkg.in/yaml.v2"
)

type Project struct {
	Name string `yaml:"project"`

	Backends map[string]*Backend

	Environment *Environment

	Repack      string
	Prepare     string
	Restore     string
	Debug       string
	PrepareEach string `yaml:"prepare-each"`
	RestoreEach string `yaml:"restore-each"`
	DebugEach   string `yaml:"debug-each"`

	Suites map[string]*Suite

	RemotePath string `yaml:"path"`

	Include []string
	Exclude []string
	Rename  []string

	Path string `yaml:"-"`

	WarnTimeout Timeout `yaml:"warn-timeout"`
	KillTimeout Timeout `yaml:"kill-timeout"`
}

func (p *Project) String() string { return "project" }

type Backend struct {
	Name string `yaml:"-"`
	Type string
	Key  string

	// Only for adhoc.
	Allocate string
	Discard  string

	// Only for qemu so far.
	Memory Size

	// Only for Linode and Google so far.
	Plan     string
	Location string
	Storage  Size

	Systems SystemsMap

	Prepare     string
	Restore     string
	Debug       string
	PrepareEach string `yaml:"prepare-each"`
	RestoreEach string `yaml:"restore-each"`
	DebugEach   string `yaml:"debug-each"`

	Environment *Environment
	Variants    []string

	WarnTimeout Timeout `yaml:"warn-timeout"`
	KillTimeout Timeout `yaml:"kill-timeout"`
	HaltTimeout Timeout `yaml:"halt-timeout"`

	Priority OptionalInt
	Manual   bool
}

func (b *Backend) String() string { return fmt.Sprintf("backend %q", b.Name) }

func (b *Backend) systemNames() []string {
	sysnames := make([]string, 0, len(b.Systems))
	for sysname := range b.Systems {
		sysnames = append(sysnames, sysname)
	}
	sort.Strings(sysnames)
	return sysnames
}

type SystemsMap map[string]*System

func (sysmap *SystemsMap) UnmarshalYAML(u func(interface{}) error) error {
	var systems []*System
	if err := u(&systems); err != nil {
		return err
	}
	*sysmap = make(SystemsMap)
	for _, sys := range systems {
		(*sysmap)[sys.Name] = sys
	}
	return nil
}

type System struct {
	Backend string `json:"-"`

	Name     string
	Image    string
	Kernel   string
	Username string
	Password string
	Cert     bool
	Workers  int

	// Only for Testflinger so far.
	Queue	string

	// Only for Linode and Google so far.
	Storage Size

	Environment *Environment
	Variants    []string

	Priority OptionalInt
	Manual   bool
}

func (system *System) String() string { return system.Backend + ":" + system.Name }

func (system *System) UnmarshalYAML(u func(interface{}) error) error {
	if err := u(&system.Name); err == nil {
		system.Image = system.Name
		return nil
	}
	type norecurse System
	var def map[string]norecurse
	if err := u(&def); err != nil {
		return err
	}
	for name, sys := range def {
		sys.Name = name
		if sys.Image == "" {
			sys.Image = name
		}
		*system = System(sys)
	}
	return nil
}

type Environment struct {
	err  error
	keys []string
	vals map[string]string
}

func (e *Environment) Keys() []string {
	if e == nil {
		return nil
	}
	return append([]string(nil), e.keys...)
}

func (e *Environment) Copy() *Environment {
	copy := &Environment{}
	copy.err = e.err
	copy.keys = append([]string(nil), e.keys...)
	copy.vals = make(map[string]string)
	for k, v := range e.vals {
		copy.vals[k] = v
	}
	return copy
}

func (e *Environment) Variant(variant string) *Environment {
	env := e.Copy()
NextKey:
	for key, val := range env.vals {
		ekey, evariants := SplitVariants(key)
		for _, evariant := range evariants {
			if evariant == variant {
				env.Replace(key, ekey, val)
				continue NextKey
			}
		}
		if len(evariants) > 0 {
			env.Unset(key)
		}
	}
	return env
}

func (e *Environment) UnmarshalYAML(u func(interface{}) error) error {
	var vals map[string]string
	if err := u(&vals); err != nil {
		return err
	}
	for k := range vals {
		if !varname.MatchString(k) {
			e.err = fmt.Errorf("invalid variable name: %q", k)
			return nil
		}
	}

	var seen = make(map[string]bool)
	var keys = make([]string, len(vals))
	var order yaml.MapSlice
	if err := u(&order); err != nil {
		return err
	}
	for i, item := range order {
		k, ok := item.Key.(string)
		_, good := vals[k]
		if !ok || !good {
			// Shouldn't happen if the regular expression is right.
			e.err = fmt.Errorf("invalid variable name: %v", item.Key)
			return nil
		}
		if seen[k] {
			e.err = fmt.Errorf("variable %q defined multiple times", k)
			return nil
		}
		seen[k] = true
		keys[i] = k
	}
	e.keys = keys
	e.vals = vals
	return nil
}

func NewEnvironment(pairs ...string) *Environment {
	e := &Environment{
		vals: make(map[string]string),
		keys: make([]string, len(pairs)/2),
	}
	for i := 0; i+1 < len(pairs); i += 2 {
		e.vals[pairs[i]] = pairs[i+1]
		e.keys[i/2] = pairs[i]
	}
	return e
}

func (e *Environment) MarshalYAML() (interface{}, error) {
	lines := make([]string, len(e.keys))
	for i := range lines {
		key := e.keys[i]
		lines[i] = key + "=" + e.vals[key]
	}
	return lines, nil
}

func (e *Environment) Unset(key string) {
	l := len(e.vals)
	delete(e.vals, key)
	if len(e.vals) != l {
		for i, k := range e.keys {
			if k == key {
				copy(e.keys[i:], e.keys[i+1:])
				e.keys = e.keys[:len(e.keys)-1]
			}
		}
	}
}

func (e *Environment) Get(key string) string {
	return e.vals[key]
}

func (e *Environment) Set(key, value string) {
	if !varname.MatchString(key) {
		panic("invalid environment variable name: " + key)
	}
	e.Unset(key)
	e.keys = append(e.keys, key)
	e.vals[key] = value
}

func (e *Environment) Replace(oldkey, newkey, value string) {
	if _, ok := e.vals[oldkey]; ok && newkey != oldkey {
		e.Unset(newkey)
		delete(e.vals, oldkey)
		for i, key := range e.keys {
			if key == oldkey {
				e.keys[i] = newkey
				break
			}
		}
	} else if _, ok := e.vals[newkey]; !ok {
		e.keys = append(e.keys, newkey)
	}
	e.vals[newkey] = value
}

type Suite struct {
	Summary     string
	Systems     []string
	Backends    []string

	Variants    []string
	Environment *Environment

	Prepare     string
	Restore     string
	Debug       string
	PrepareEach string `yaml:"prepare-each"`
	RestoreEach string `yaml:"restore-each"`
	DebugEach   string `yaml:"debug-each"`

	Name  string           `yaml:"-"`
	Path  string           `yaml:"-"`
	Tasks map[string]*Task `yaml:"-"`

	WarnTimeout Timeout `yaml:"warn-timeout"`
	KillTimeout Timeout `yaml:"kill-timeout"`

	Priority OptionalInt
	Manual   bool
}

func (s *Suite) String() string { return "suite " + s.Name }

type Task struct {
	Suite string `yaml:"-"`

	Summary    string
	Details    string
	Systems    []string
	Backends   []string
	Condition  string

	Variants    []string
	Environment *Environment
	Samples     int

	Prepare string
	Restore string
	Execute string
	Debug   string

	Artifacts []string

	Name string `yaml:"-"`
	Path string `yaml:"-"`

	WarnTimeout Timeout `yaml:"warn-timeout"`
	KillTimeout Timeout `yaml:"kill-timeout"`

	Priority OptionalInt
	Manual   bool
}

func (t *Task) String() string { return t.Name }

type Job struct {
	Name    string
	Project *Project
	Backend *Backend
	System  *System
	Suite   *Suite
	Task    *Task

	Variant     string
	Environment *Environment
	Sample      int

	Priority int64
}

func (job *Job) String() string {
	return job.Name
}

func (job *Job) StringFor(context interface{}) string {
	switch context {
	case job.Project, job.Backend, job.System:
		return fmt.Sprintf("%s:%s", job.Backend.Name, job.System.Name)
	case job.Suite:
		return fmt.Sprintf("%s:%s:%s", job.Backend.Name, job.System.Name, job.Suite.Name)
	case job.Task:
		return fmt.Sprintf("%s:%s:%s", job.Backend.Name, job.System.Name, job.Task.Name)
	case job:
		return job.Name
	}
	panic(fmt.Errorf("job %s asked to stringify unrelated value: %v", job, context))
}

func (job *Job) Condition() string {
	return join(job.Task.Condition)
}

func (job *Job) Prepare() string {
	return join(job.Project.PrepareEach, job.Backend.PrepareEach, job.Suite.PrepareEach, job.Task.Prepare)
}

func (job *Job) Restore() string {
	return join(job.Task.Restore, job.Suite.RestoreEach, job.Backend.RestoreEach, job.Project.RestoreEach)
}

func (job *Job) Debug() string {
	return join(job.Task.Debug, job.Suite.DebugEach, job.Backend.DebugEach, job.Project.DebugEach)
}

func (job *Job) WarnTimeoutFor(context interface{}) time.Duration {
	touts := []Timeout{job.Task.WarnTimeout, job.Suite.WarnTimeout, job.Backend.WarnTimeout, job.Project.WarnTimeout}
	return job.timeoutFor("warn", context, touts)
}

func (job *Job) KillTimeoutFor(context interface{}) time.Duration {
	touts := []Timeout{job.Task.KillTimeout, job.Suite.KillTimeout, job.Backend.KillTimeout, job.Project.KillTimeout}
	return job.timeoutFor("kill", context, touts)
}

func (job *Job) timeoutFor(which string, context interface{}, touts []Timeout) time.Duration {
	switch context {
	case job:
	case job.Task:
	case job.Suite:
		touts = touts[1:]
	case job.Backend:
		touts = touts[2:]
	case job.Project:
		touts = touts[3:]
	default:
		panic(fmt.Errorf("job %s asked for %s-timeout of unrelated value: %v", job, which, context))
	}
	for _, tout := range touts {
		if tout.Duration != 0 {
			return tout.Duration
		}
	}
	return 0
}

func join(scripts ...string) string {
	var buf bytes.Buffer
	for _, script := range scripts {
		if len(script) == 0 {
			continue
		}
		if buf.Len() > 0 {
			buf.WriteString("\n\n")
		}
		buf.WriteString("(\n")
		buf.WriteString(script)
		buf.WriteString("\n)")
	}
	return buf.String()
}

type jobsByName []*Job

func (jobs jobsByName) Len() int      { return len(jobs) }
func (jobs jobsByName) Swap(i, j int) { jobs[i], jobs[j] = jobs[j], jobs[i] }
func (jobs jobsByName) Less(i, j int) bool {
	ji, jj := jobs[i], jobs[j]
	if ji.Backend == jj.Backend && ji.System == jj.System && ji.Task == jj.Task {
		return ji.Sample < jj.Sample
	}
	return ji.Name < jj.Name
}

func SplitVariants(s string) (prefix string, variants []string) {
	if i := strings.LastIndex(s, "/"); i >= 0 {
		return s[:i], strings.Split(s[i+1:], ",")
	}
	return s, nil
}

var (
	validName   = regexp.MustCompile("^[a-z0-9]+(?:[-._][a-z0-9]+)*$")
	validSystem = regexp.MustCompile("^[a-z*][a-z0-9*]*-[a-z0-9*]+(?:[-.][a-z0-9*]+)*$")
	validSuite  = regexp.MustCompile("^(?:[a-z0-9]+(?:[-._][a-z0-9]+)*/)+$")
	validTask   = regexp.MustCompile("^(?:[a-z0-9]+(?:[-._][a-z0-9]+)*/)+[a-z0-9]+(?:[-._][a-z0-9]+)*$")
)

func Load(path string) (*Project, error) {
	filename, data, err := readProject(path)
	if err != nil {
		return nil, fmt.Errorf("cannot load project file from %s: %v", path, err)
	}

	project := &Project{}
	err = yaml.Unmarshal(data, project)
	if err != nil {
		return nil, fmt.Errorf("cannot load %s: %v", filename, err)
	}

	if !validName.MatchString(project.Name) {
		return nil, fmt.Errorf("invalid project name: %q", project.Name)
	}
	if project.RemotePath == "" {
		return nil, fmt.Errorf("missing project path field with remote project location")
	}

	project.Path = filepath.Dir(filename)

	project.Repack = strings.TrimSpace(project.Repack)
	project.Prepare = strings.TrimSpace(project.Prepare)
	project.Restore = strings.TrimSpace(project.Restore)
	project.Debug = strings.TrimSpace(project.Debug)
	project.PrepareEach = strings.TrimSpace(project.PrepareEach)
	project.RestoreEach = strings.TrimSpace(project.RestoreEach)
	project.DebugEach = strings.TrimSpace(project.DebugEach)

	if err := checkEnv(project, &project.Environment); err != nil {
		return nil, err
	}

	for bname, backend := range project.Backends {
		if !validName.MatchString(bname) {
			return nil, fmt.Errorf("invalid backend name: %q", bname)
		}
		if backend == nil {
			delete(project.Backends, bname)
			continue
		}
		backend.Name = bname
		if backend.Type == "" {
			backend.Type = bname
		}
		switch backend.Type {
		case "google", "linode", "lxd", "qemu", "adhoc", "humbox", "testflinger":
		default:
			return nil, fmt.Errorf("%s has unsupported type %q", backend, backend.Type)
		}

		if backend.Type != "adhoc" && (backend.Allocate != "" || backend.Discard != "") {
			return nil, fmt.Errorf("%s cannot use allocate and dispose fields", backend)
		}
		if backend.Type == "adhoc" && strings.TrimSpace(backend.Allocate) == "" {
			return nil, fmt.Errorf("%s requires an allocate field", backend)
		}

		backend.Prepare = strings.TrimSpace(backend.Prepare)
		backend.Restore = strings.TrimSpace(backend.Restore)
		backend.Debug = strings.TrimSpace(backend.Debug)
		backend.PrepareEach = strings.TrimSpace(backend.PrepareEach)
		backend.RestoreEach = strings.TrimSpace(backend.RestoreEach)
		backend.DebugEach = strings.TrimSpace(backend.DebugEach)

		for sysname, system := range backend.Systems {
			system.Backend = backend.Name
			if system.Workers < 0 {
				return nil, fmt.Errorf("%s has system %q with %d workers", backend, sysname, system.Workers)
			}
			if system.Workers == 0 {
				system.Workers = 1
			}
			if system.Storage == 0 {
				system.Storage = backend.Storage
			}
			if err := checkEnv(system, &system.Environment); err != nil {
				return nil, err
			}
		}
		sort.Strings(backend.Variants)

		if err := checkEnv(backend, &backend.Environment); err != nil {
			return nil, err
		}
		if err = checkSystems(backend, backend.systemNames()); err != nil {
			return nil, err
		}
		if len(backend.Systems) == 0 {
			return nil, fmt.Errorf("no systems specified for %s", backend)
		}
	}

	if len(project.Backends) == 0 {
		return nil, fmt.Errorf("must define at least one backend")
	}
	if len(project.Suites) == 0 {
		return nil, fmt.Errorf("must define at least one task suite")
	}

	orig := project.Suites
	project.Suites = make(map[string]*Suite)
	for sname, suite := range orig {
		if suite == nil {
			suite = &Suite{}
		}
		if !strings.HasSuffix(sname, "/") {
			return nil, fmt.Errorf("invalid suite name (must end with /): %q", sname)
		}
		if !validSuite.MatchString(sname) {
			return nil, fmt.Errorf("invalid suite name: %q", sname)
		}
		sname = strings.Trim(sname, "/")
		suite.Name = sname + "/"
		suite.Path = filepath.Join(project.Path, sname)
		suite.Summary = strings.TrimSpace(suite.Summary)
		suite.Prepare = strings.TrimSpace(suite.Prepare)
		suite.Restore = strings.TrimSpace(suite.Restore)
		suite.Debug = strings.TrimSpace(suite.Debug)
		suite.PrepareEach = strings.TrimSpace(suite.PrepareEach)
		suite.RestoreEach = strings.TrimSpace(suite.RestoreEach)
		suite.DebugEach = strings.TrimSpace(suite.DebugEach)

		project.Suites[suite.Name] = suite

		if suite.Summary == "" {
			return nil, fmt.Errorf("%s is missing a summary", suite)
		}

		if err := checkEnv(suite, &suite.Environment); err != nil {
			return nil, err
		}
		if err := checkSystems(suite, suite.Systems); err != nil {
			return nil, err
		}

		f, err := os.Open(suite.Path)
		if err != nil {
			return nil, fmt.Errorf("cannot list %s: %v", suite, err)
		}

		tnames, err := f.Readdirnames(0)
		if err != nil {
			return nil, fmt.Errorf("cannot list %s: %v", suite, err)
		}

		suite.Tasks = make(map[string]*Task)
		for _, tname := range tnames {
			tfilename := filepath.Join(suite.Path, tname, "task.yaml")
			if fi, _ := os.Stat(filepath.Dir(tfilename)); !fi.IsDir() {
				continue
			}
			tdata, err := ioutil.ReadFile(tfilename)
			if os.IsNotExist(err) {
				debugf("Skipping %s/%s: task.yaml missing", sname, tname)
				continue
			}
			if err != nil {
				return nil, err
			}

			task := &Task{}
			err = yaml.Unmarshal(tdata, &task)
			if err != nil {
				return nil, fmt.Errorf("cannot load %s/%s/task.yaml: %v", sname, tname, err)
			}

			task.Suite = suite.Name
			task.Name = suite.Name + tname
			task.Path = filepath.Dir(tfilename)
			task.Summary = strings.TrimSpace(task.Summary)
			task.Condition = strings.TrimSpace(task.Condition)
			task.Prepare = strings.TrimSpace(task.Prepare)
			task.Restore = strings.TrimSpace(task.Restore)
			task.Debug = strings.TrimSpace(task.Debug)
			if !validTask.MatchString(task.Name) {
				return nil, fmt.Errorf("invalid task name: %q", task.Name)
			}
			if task.Summary == "" {
				return nil, fmt.Errorf("%s is missing a summary", task)
			}
			if task.Samples == 0 {
				task.Samples = 1
			}

			if err := checkEnv(task, &task.Environment); err != nil {
				return nil, err
			}
			if err := checkSystems(task, task.Systems); err != nil {
				return nil, err
			}

			for _, fname := range task.Artifacts {
				if filepath.IsAbs(fname) || fname != filepath.Clean(fname) || strings.HasPrefix(fname, "../") {
					return nil, fmt.Errorf("%s has improper artifact path: %s", task.Name, fname)
				}
			}

			suite.Tasks[tname] = task
		}
	}

	debugf("Loaded project: %# v", project)
	return project, nil
}

func readProject(path string) (filename string, data []byte, err error) {
	path, err = filepath.Abs(path)
	if err != nil {
		return "", nil, fmt.Errorf("cannot get absolute path for %s: %v", path, err)
	}

	for {
		filename = filepath.Join(path, "spread.yaml")
		debugf("Trying to read %s...", filename)
		data, err = ioutil.ReadFile(filename)
		if os.IsNotExist(err) {
			filename = filepath.Join(path, ".spread.yaml")
			debugf("Trying to read %s...", filename)
			data, err = ioutil.ReadFile(filename)
		}
		if err == nil {
			logf("Found %s.", filename)
			return filename, data, nil
		}
		newpath := filepath.Dir(path)
		if newpath == path {
			break
		}
		path = newpath
	}
	return "", nil, fmt.Errorf("cannot find spread.yaml or .spread.yaml")
}

func checkEnv(context fmt.Stringer, env **Environment) error {
	if *env == nil {
		*env = NewEnvironment()
	} else if (*env).err != nil {
		return fmt.Errorf("invalid %s environment: %s", context, (*env).err)
	}
	return nil
}

func checkSystems(context fmt.Stringer, systems []string) error {
	for _, system := range systems {
		if strings.HasPrefix(system, "+") || strings.HasPrefix(system, "-") {
			system = system[1:]
		}
		if !validSystem.MatchString(system) {
			return fmt.Errorf("%s refers to invalid system name: %q", context, system)
		}
	}
	return nil
}

type Filter interface {
	Pass(job *Job) bool
	Order(jobs []*Job) []*Job
}

type filterExp struct {
	regexp      *regexp.Regexp
	firstSample int
	lastSample  int
}

type filter struct {
	exps []*filterExp
}

func (f *filter) Pass(job *Job) bool {
	if len(f.exps) == 0 {
		return true
	}
	for _, exp := range f.exps {
		if exp.firstSample > 0 {
			if job.Sample < exp.firstSample {
				continue
			}
			if job.Sample > exp.lastSample {
				continue
			}
		}
		if exp.regexp.MatchString(job.Name) {
			return true
		}
	}
	return false
}

func (f *filter) Order(jobs []*Job) []*Job {
	if len(f.exps) == 0 {
		return jobs
	}
	alljobs := []*Job{}
	for _, exp := range f.exps {
		for _, job := range jobs {
			if exp.firstSample > 0 {
				if job.Sample < exp.firstSample {
					continue
				}
				if job.Sample > exp.lastSample {
					continue
				}
			}
			if exp.regexp.MatchString(job.Name) {
				alljobs = append(alljobs, job)
			}
		}
	}
	return alljobs
}

func NewFilter(args []string) (Filter, error) {
	var dots = regexp.MustCompile(`\.+|:+|#`)
	var sample = regexp.MustCompile(`^(.*)#(\d+)(?:\.\.(\d+))?$`)
	var err error
	var exps []*filterExp
	for _, arg := range args {
		var argre = arg
		var firstSample, lastSample int
		if m := sample.FindStringSubmatch(argre); len(m) > 0 {
			argre = m[1]
			firstSample, err = strconv.Atoi(m[2])
			if err == nil && m[3] != "" {
				lastSample, err = strconv.Atoi(m[3])
			}
			if err != nil {
				panic(fmt.Sprintf("internal error: regexp matched non-int on %q", arg))
			}
			if firstSample > 0 && lastSample == 0 {
				lastSample = firstSample
			}
			if firstSample < 1 || lastSample < firstSample {
				return nil, fmt.Errorf("invalid sample range in filter string: %q", arg)
			}
		}
		argre = dots.ReplaceAllStringFunc(argre, func(s string) string {
			switch s {
			case ".":
				return `\.`
			case "...":
				return `[^:]*`
			case ":":
				return "(:.+)*:(.+:)*"
			case "#":
				// Error below. Should have been parsed above.
			}
			err = fmt.Errorf("invalid filter string: %q", s)
			return s
		})
		if err != nil {
			return nil, err
		}
		if strings.HasPrefix(argre, "(:.+)*:") || strings.HasPrefix(argre, "/") {
			argre = ".+" + argre
		}
		if strings.HasSuffix(argre, ":(.+:)*") || strings.HasSuffix(argre, "/") {
			argre = argre + ".+"
		}
		exp, err := regexp.Compile("(?:^|:)" + argre + "(?:$|[:#])")
		if err != nil {
			return nil, fmt.Errorf("invalid filter string: %q", arg)
		}
		exps = append(exps, &filterExp{
			regexp:      exp,
			firstSample: firstSample,
			lastSample:  lastSample,
		})
	}
	return &filter{exps}, nil
}

func (p *Project) backendNames() []string {
	bnames := make([]string, 0, len(p.Backends))
	for bname := range p.Backends {
		bnames = append(bnames, bname)
	}
	return bnames
}

func (p *Project) Jobs(options *Options) ([]*Job, error) {
	var jobs []*Job

	hasFilter := options.Filter != nil
	manualBackends := hasFilter
	manualSystems := hasFilter
	manualSuites := hasFilter
	manualTasks := hasFilter

	cmdcache := make(map[string]string)
	penv := envmap{p, p.Environment}
	pevr := strmap{p, evars(p.Environment, "")}
	pbke := strmap{p, p.backendNames()}

	value, err := evalone("remote project path", p.RemotePath, cmdcache, true, penv)
	if err != nil {
		return nil, err
	}
	p.RemotePath = filepath.Clean(value)
	if !filepath.IsAbs(p.RemotePath) || filepath.Dir(p.RemotePath) == p.RemotePath {
		return nil, fmt.Errorf("remote project path must be absolute and not /: %s", p.RemotePath)
	}

	// In case the number of workers set in the options is bigger than 0,
	// update all the systems with the numbers set in the options
	if options.Workers > 0 {
		for _, backend := range p.Backends {
			for _, system := range backend.Systems {
				system.Workers = options.Workers
			}
		}
	}

	for _, suite := range p.Suites {
		senv := envmap{suite, suite.Environment}
		sevr := strmap{suite, evars(suite.Environment, "+")}
		svar := strmap{suite, suite.Variants}
		sbke := strmap{suite, suite.Backends}
		ssys := strmap{suite, suite.Systems}

		for _, task := range suite.Tasks {
			tenv := envmap{task, task.Environment}
			tevr := strmap{task, evars(task.Environment, "+")}
			tvar := strmap{task, task.Variants}
			tbke := strmap{task, task.Backends}
			tsys := strmap{task, task.Systems}

			backends, err := evalstr("backends", pbke, sbke, tbke)
			if err != nil {
				return nil, err
			}

			for _, bname := range backends {
				backend := p.Backends[bname]
				benv := envmap{backend, backend.Environment}
				bevr := strmap{backend, evars(backend.Environment, "+")}
				bvar := strmap{backend, backend.Variants}
				bsys := strmap{backend, backend.systemNames()}

				systems, err := evalstr("systems", bsys, ssys, tsys)
				if err != nil {
					return nil, err
				}

				for _, sysname := range systems {
					system := backend.Systems[sysname]
					// not for us
					if system == nil {
						continue
					}
					yenv := envmap{system, system.Environment}
					yevr := strmap{system, evars(system.Environment, "+")}
					yvar := strmap{system, system.Variants}

					priority := evaloint(task.Priority, suite.Priority, system.Priority, backend.Priority)

					strmaps := []strmap{pevr, bevr, bvar, yevr, yvar, sevr, svar, tevr, tvar}
					variants, err := evalstr("variants", strmaps...)
					if err != nil {
						return nil, err
					}

					for _, variant := range variants {
						if variant == "" && len(variants) > 1 {
							continue
						}

						for sample := 1; sample <= task.Samples; sample++ {
							job := &Job{
								Project:  p,
								Backend:  backend,
								System:   system,
								Suite:    p.Suites[task.Suite],
								Task:     task,
								Variant:  variant,
								Sample:   sample,
								Priority: priority,
							}
							if job.Variant == "" {
								job.Name = fmt.Sprintf("%s:%s:%s", job.Backend.Name, job.System.Name, job.Task.Name)
							} else {
								job.Name = fmt.Sprintf("%s:%s:%s:%s", job.Backend.Name, job.System.Name, job.Task.Name, job.Variant)
							}
							if task.Samples > 1 {
								job.Name += "#" + strconv.Itoa(sample)
							}

							sprenv := envmap{stringer("$SPREAD_*"), NewEnvironment(
								"SPREAD_JOB", job.Name,
								"SPREAD_PROJECT", job.Project.Name,
								"SPREAD_PATH", job.Project.RemotePath,
								"SPREAD_BACKEND", job.Backend.Name,
								"SPREAD_SYSTEM", job.System.Name,
								"SPREAD_SUITE", job.Suite.Name,
								"SPREAD_TASK", job.Task.Name,
								"SPREAD_VARIANT", job.Variant,
								"SPREAD_SAMPLE", strconv.Itoa(job.Sample),
							)}

							env, err := evalenv(cmdcache, true, sprenv, penv, benv, yenv, senv, tenv)
							if err != nil {
								return nil, err
							}
							job.Environment = env.Variant(variant)

							if options.Filter != nil && !options.Filter.Pass(job) {
								continue
							}

							jobs = append(jobs, job)

							if !job.Backend.Manual {
								manualBackends = false
							}
							if !job.System.Manual {
								manualSystems = false
							}
							if !job.Suite.Manual {
								manualSuites = false
							}
							if !job.Task.Manual {
								manualTasks = false
							}
						}
					}
				}

			}
		}
	}

	all := jobs
	jobs = make([]*Job, 0, len(all))

<<<<<<< HEAD
	// It is allowed showing the output when 1 job is used at all
	if options.ShowOutput {
		if len(all) > 1 {
			return nil, fmt.Errorf("Just 1 worker can be used at all when show-output is required")	
		}
	}

=======
>>>>>>> 95d5437c
	backends := make(map[string]bool)
	for _, job := range all {
		if !manualBackends && job.Backend.Manual {
			continue
		}
		if !manualSystems && job.System.Manual {
			continue
		}
		if !manualSuites && job.Suite.Manual {
			continue
		}
		if !manualTasks && job.Task.Manual {
			continue
		}
		jobs = append(jobs, job)
		backends[job.Backend.Name] = true
	}

	env, err := evalenv(cmdcache, true, penv)
	if err != nil {
		return nil, err
	}
	p.Environment = env
	p.Environment.Set("SPREAD_BACKENDS", strings.Join(sortedKeys(backends), " "))

	// TODO Should probably cascade environments, so that backend.Environment contains
	// project.Environment, and suite.Environmnet contains both project.Environment and
	// backend.Environment, etc. This would make logic such as the one below saner.
	// Also, should probably have Enviornment.Evaluate instead of evalone and evalenv.

	for bname, backend := range p.Backends {
		benv := envmap{backend, backend.Environment}
		value, err := evalone(bname+" backend key", backend.Key, cmdcache, true, penv, benv)
		if err != nil {
			return nil, err
		}
		backend.Key = strings.TrimSpace(value)

		for _, system := range backend.Systems {
			if system.Username != "" {
				value, err := evalone(system.String()+" username", system.Username, cmdcache, false, penv, benv)
				if err != nil {
					return nil, err
				}
				system.Username = value
			}
			// Passwords may easily include $, so only replace if it matches a varname entirely.
			if system.Password != "" && varref.FindString(system.Password) == system.Password {
				value, err := evalone(system.String()+" password", system.Password, cmdcache, false, penv, benv)
				if err != nil {
					return nil, err
				}
				system.Password = value
		    }
		}
	}

	err1 := evalslice("rename expression", p.Rename, cmdcache, false, penv)
	err2 := evalslice("include list", p.Include, cmdcache, false, penv)
	err3 := evalslice("exclude list", p.Exclude, cmdcache, false, penv)
	if err := firstErr(err1, err2, err3); err != nil {
		return nil, err
	}

	if len(jobs) == 0 {
		if options.Filter != nil {
			return nil, fmt.Errorf("nothing matches provider filter")
		} else {
			return nil, fmt.Errorf("cannot find any tasks")
		}
	}

	sort.Sort(jobsByName(jobs))
	if options.Order {
		jobs = options.Filter.Order(jobs)
	}

	return jobs, nil
}

func evars(env *Environment, prefix string) []string {
	keys := env.Keys()
	seen := make(map[string]bool, len(keys))
	for _, key := range keys {
		_, variants := SplitVariants(key)
		for _, variant := range variants {
			seen[variant] = true
		}
	}
	variants := make([]string, 0, len(seen)+1)
	for variant := range seen {
		variants = append(variants, prefix+variant)
	}
	if len(variants) == 0 && len(prefix) == 0 {
		// Ensure there's at least one variant at the end.
		// This must be dropped if other variants are found.
		variants = append(variants, "")
	}
	sort.Strings(variants)
	return variants
}

type envmap struct {
	context fmt.Stringer
	env     *Environment
}

type stringer string

func (s stringer) String() string { return string(s) }

var (
	varname = regexp.MustCompile(`^[a-zA-Z_][a-zA-Z0-9_]*(?:/[a-zA-Z0-9_]+(?:,[a-zA-Z0-9_]+)*)?$`)
	varcmd  = regexp.MustCompile(`\$\(HOST:.+?\)`)
	varref  = regexp.MustCompile(`\$(?:\(HOST:.+?\)|[a-zA-Z_][a-zA-Z0-9_]*|\{[a-zA-Z_][a-zA-Z0-9_]*\})`)
)

func evalslice(context string, values []string, cmdcache map[string]string, hostOnly bool, maps ...envmap) error {
	for i, value := range values {
		value, err := evalone(context, value, cmdcache, hostOnly, maps...)
		if err != nil {
			return err
		}
		values[i] = value
	}
	return nil
}

func evalone(context string, value string, cmdcache map[string]string, hostOnly bool, maps ...envmap) (string, error) {
	const key = "SPREAD_INTERNAL_EVAL"
	m := envmap{stringer(context), NewEnvironment(key, value)}
	out, err := evalenv(cmdcache, hostOnly, append(maps, m)...)
	if err != nil {
		return "", err
	}
	return out.Get(key), nil
}

func evalenv(cmdcache map[string]string, hostOnly bool, maps ...envmap) (*Environment, error) {
	result := NewEnvironment()
	for _, m := range maps {
		for _, key := range m.env.Keys() {
			var failed error
			varexp := varref
			if hostOnly {
				varexp = varcmd
			}
			value := varexp.ReplaceAllStringFunc(m.env.Get(key), func(ref string) string {
				if failed != nil {
					return ""
				}
				if !strings.HasPrefix(ref, "$(") {
					return result.Get(strings.Trim(ref, "${}"))
				}
				inner := ref[len("$(HOST:") : len(ref)-len(")")]
				if output, ok := cmdcache[inner]; ok {
					return output
				}
				output, err := evalcmd(inner)
				if err != nil && failed == nil {
					if key == "" {
						failed = fmt.Errorf("%s in %s returned error: %v", ref, m.context, err)
					} else {
						failed = fmt.Errorf("%s in %s environment returned error: %v", ref, m.context, err)
					}
					return ""
				}
				cmdcache[inner] = output
				return output
			})
			if failed != nil {
				return nil, failed
			}
			result.Set(key, value)
		}
	}
	return result, nil
}

func evalcmd(cmdline string) (string, error) {
	var stderr bytes.Buffer
	cmd := exec.Command("/bin/bash", "-c", cmdline)
	cmd.Stderr = &stderr
	output, err := cmd.Output()
	if err != nil {
		msg := string(bytes.TrimSpace(stderr.Bytes()))
		if len(msg) > 0 {
			msgs := strings.Split(msg, "\n")
			return "", fmt.Errorf("%s", strings.Join(msgs, "; "))
		}
		return "", err
	}
	return string(bytes.TrimRight(output, "\n")), nil
}

type strmap struct {
	context fmt.Stringer
	strings []string
}

func matches(pattern string, strmaps ...strmap) ([]string, error) {
	var matches []string
	for _, strmap := range strmaps {
		for _, name := range strmap.strings {
			if strings.HasPrefix(name, "+") || strings.HasPrefix(name, "-") {
				name = name[1:]
			}
			m, err := filepath.Match(pattern, name)
			if err != nil {
				return nil, err
			}
			if m {
				matches = append(matches, name)
			}
		}
	}
	return matches, nil
}

func evalstr(what string, strmaps ...strmap) ([]string, error) {
	final := make(map[string]bool)
	for i, strmap := range strmaps {
		delta := 0
		plain := 0
		for j, name := range strmap.strings {
			add := strings.HasPrefix(name, "+")
			remove := strings.HasPrefix(name, "-")
			if add || remove {
				name = name[1:]
				if i == 0 {
					return nil, fmt.Errorf("%s specifies %s in delta format", strmap.context, what)
				}
				delta++
			} else {
				plain++
			}
			if delta > 0 && plain > 0 {
				return nil, fmt.Errorf("%s specifies %s both in delta and plain format", strmap.context, what)
			}
			matches, err := matches(name, strmaps[:i+1]...)
			if err != nil {
				return nil, err
			}

			if add {
				for _, match := range matches {
					final[match] = true
				}
				continue
			}
			if remove {
				for _, match := range matches {
					delete(final, match)
				}
				continue
			}

			if j == 0 && len(final) > 0 {
				for name := range final {
					delete(final, name)
				}
			}

			for _, match := range matches {
				final[match] = true
			}
		}
	}

	strs := make([]string, 0, len(final))
	for name := range final {
		strs = append(strs, name)
	}
	return strs, nil
}

func evaloint(values ...OptionalInt) int64 {
	for _, v := range values {
		if v.IsSet {
			return v.Value
		}
	}
	return 0
}

type Timeout struct {
	time.Duration
}

func (t *Timeout) UnmarshalYAML(u func(interface{}) error) error {
	var s string
	_ = u(&s)
	d, err := time.ParseDuration(strings.TrimSpace(s))
	if err != nil {
		return fmt.Errorf("timeout must look like 10s or 15m or 1.5h, not %q", s)
	}
	t.Duration = d
	return nil
}

type Size int64

const (
	kb = 1024
	mb = kb * 1024
	gb = mb * 1024
)

func (s Size) String() string {
	switch {
	case s > gb && s%gb == 0:
		return strconv.Itoa(int(s/gb)) + "G"
	case s > mb && s%mb == 0:
		return strconv.Itoa(int(s/mb)) + "M"
	case s > kb && s%kb == 0:
		return strconv.Itoa(int(s/mb)) + "K"
	}
	return strconv.Itoa(int(s)) + "B"
}

func (s *Size) UnmarshalYAML(u func(interface{}) error) error {
	var str string
	_ = u(&str)
	if len(str) == 0 {
		*s = 0
		return nil
	}
	if str == "preserve-size" {
		*s = -1
		return nil
	}
	n, err := strconv.Atoi(str[:len(str)-1])
	if err != nil {
		return fmt.Errorf("invalid size string: %q", str)
	}
	switch str[len(str)-1] {
	case 'G':
		*s = Size(gb * n)
	case 'M':
		*s = Size(mb * n)
	case 'K':
		*s = Size(kb * n)
	case 'B':
		*s = Size(n)
	default:
		return fmt.Errorf("unknown size suffix in %q, must be one of: B, K, M, G", str)
	}
	return nil
}

type OptionalInt struct {
	IsSet bool
	Value int64
}

func (s OptionalInt) String() string {
	return strconv.FormatInt(s.Value, 64)
}

func (s *OptionalInt) UnmarshalYAML(u func(interface{}) error) error {
	var value int64
	err := u(&value)
	if err != nil {
		return err
	}
	s.Value = value
	s.IsSet = true
	return nil
}

func sortedKeys(m map[string]bool) []string {
	keys := make([]string, len(m))
	i := 0
	for key := range m {
		keys[i] = key
		i++
	}
	sort.Strings(keys)
	return keys
}<|MERGE_RESOLUTION|>--- conflicted
+++ resolved
@@ -1015,16 +1015,6 @@
 	all := jobs
 	jobs = make([]*Job, 0, len(all))
 
-<<<<<<< HEAD
-	// It is allowed showing the output when 1 job is used at all
-	if options.ShowOutput {
-		if len(all) > 1 {
-			return nil, fmt.Errorf("Just 1 worker can be used at all when show-output is required")	
-		}
-	}
-
-=======
->>>>>>> 95d5437c
 	backends := make(map[string]bool)
 	for _, job := range all {
 		if !manualBackends && job.Backend.Manual {
