package spread

import (
	"bytes"
	"fmt"
	"io/ioutil"
	"os"
	"os/exec"
	"path/filepath"
	"regexp"
	"sort"
	"strconv"
	"strings"
	"time"

	"gopkg.in/yaml.v2"
)

type Project struct {
	Name string `yaml:"project"`

	Backends map[string]*Backend

	Environment *Environment

	Repack      string
	Prepare     string
	Restore     string
	Debug       string
	PrepareEach string `yaml:"prepare-each"`
	RestoreEach string `yaml:"restore-each"`
	DebugEach   string `yaml:"debug-each"`

	Suites map[string]*Suite

	RemotePath string `yaml:"path"`

	Include []string
	Exclude []string
	Rename  []string

	Path string `yaml:"-"`

	WarnTimeout Timeout `yaml:"warn-timeout"`
	KillTimeout Timeout `yaml:"kill-timeout"`
}

func (p *Project) String() string { return "project" }

type Backend struct {
	Name string `yaml:"-"`
	Type string
	Key  string

	// Only for adhoc.
	Allocate string
	Discard  string

	// Only for qemu so far.
	Memory Size

	// Only for Linode and Google so far.
	Plan     string
	Location string
	Storage  Size

	Systems SystemsMap

	Prepare     string
	Restore     string
	Debug       string
	PrepareEach string `yaml:"prepare-each"`
	RestoreEach string `yaml:"restore-each"`
	DebugEach   string `yaml:"debug-each"`

	Environment *Environment
	Variants    []string

	WarnTimeout Timeout `yaml:"warn-timeout"`
	KillTimeout Timeout `yaml:"kill-timeout"`
	HaltTimeout Timeout `yaml:"halt-timeout"`

	Priority OptionalInt
	Manual   bool
}

func (b *Backend) String() string { return fmt.Sprintf("backend %q", b.Name) }

func (b *Backend) systemNames() []string {
	sysnames := make([]string, 0, len(b.Systems))
	for sysname := range b.Systems {
		sysnames = append(sysnames, sysname)
	}
	sort.Strings(sysnames)
	return sysnames
}

type SystemsMap map[string]*System

func (sysmap *SystemsMap) UnmarshalYAML(u func(interface{}) error) error {
	var systems []*System
	if err := u(&systems); err != nil {
		return err
	}
	*sysmap = make(SystemsMap)
	for _, sys := range systems {
		(*sysmap)[sys.Name] = sys
	}
	return nil
}

type System struct {
	Backend string `json:"-"`

	Name     string
	Image    string
	Kernel   string
	Username string
	Password string
	Workers  int

	// Only for Linode and Google so far.
	Storage Size

	// Only for Google so far.
	SecureBoot bool `yaml:"secure-boot"`

<<<<<<< HEAD
	// Supported are {"uefi",""}, only for qemu so far.
	Bios string
=======
	// Request a specific CPU family, e.g. "Intel Skylake" The
	// exact string is backend specific.
	CPUFamily string `yaml:"cpu-family"`
>>>>>>> b29c21fa

	// Specify a backend specific plan, e.g. `e2-standard-2`
	Plan string

	Environment *Environment
	Variants    []string

	Priority OptionalInt
	Manual   bool
}

func (system *System) String() string { return system.Backend + ":" + system.Name }

func (system *System) UnmarshalYAML(u func(interface{}) error) error {
	if err := u(&system.Name); err == nil {
		system.Image = system.Name
		return nil
	}
	type norecurse System
	var def map[string]norecurse
	if err := u(&def); err != nil {
		return err
	}
	for name, sys := range def {
		sys.Name = name
		if sys.Image == "" {
			sys.Image = name
		}
		*system = System(sys)
	}
	return nil
}

type Environment struct {
	err  error
	keys []string
	vals map[string]string
}

func (e *Environment) Keys() []string {
	if e == nil {
		return nil
	}
	return append([]string(nil), e.keys...)
}

func (e *Environment) Copy() *Environment {
	copy := &Environment{}
	copy.err = e.err
	copy.keys = append([]string(nil), e.keys...)
	copy.vals = make(map[string]string)
	for k, v := range e.vals {
		copy.vals[k] = v
	}
	return copy
}

func (e *Environment) Variant(variant string) *Environment {
	env := e.Copy()
NextKey:
	for key, val := range env.vals {
		ekey, evariants := SplitVariants(key)
		for _, evariant := range evariants {
			if evariant == variant {
				env.Replace(key, ekey, val)
				continue NextKey
			}
		}
		if len(evariants) > 0 {
			env.Unset(key)
		}
	}
	return env
}

func (e *Environment) UnmarshalYAML(u func(interface{}) error) error {
	var vals map[string]string
	if err := u(&vals); err != nil {
		return err
	}
	for k := range vals {
		if !varname.MatchString(k) {
			e.err = fmt.Errorf("invalid variable name: %q", k)
			return nil
		}
	}

	var seen = make(map[string]bool)
	var keys = make([]string, len(vals))
	var order yaml.MapSlice
	if err := u(&order); err != nil {
		return err
	}
	for i, item := range order {
		k, ok := item.Key.(string)
		_, good := vals[k]
		if !ok || !good {
			// Shouldn't happen if the regular expression is right.
			e.err = fmt.Errorf("invalid variable name: %v", item.Key)
			return nil
		}
		if seen[k] {
			e.err = fmt.Errorf("variable %q defined multiple times", k)
			return nil
		}
		seen[k] = true
		keys[i] = k
	}
	e.keys = keys
	e.vals = vals
	return nil
}

func NewEnvironment(pairs ...string) *Environment {
	e := &Environment{
		vals: make(map[string]string),
		keys: make([]string, len(pairs)/2),
	}
	for i := 0; i+1 < len(pairs); i += 2 {
		e.vals[pairs[i]] = pairs[i+1]
		e.keys[i/2] = pairs[i]
	}
	return e
}

func (e *Environment) MarshalYAML() (interface{}, error) {
	lines := make([]string, len(e.keys))
	for i := range lines {
		key := e.keys[i]
		lines[i] = key + "=" + e.vals[key]
	}
	return lines, nil
}

func (e *Environment) Unset(key string) {
	l := len(e.vals)
	delete(e.vals, key)
	if len(e.vals) != l {
		for i, k := range e.keys {
			if k == key {
				copy(e.keys[i:], e.keys[i+1:])
				e.keys = e.keys[:len(e.keys)-1]
			}
		}
	}
}

func (e *Environment) Get(key string) string {
	return e.vals[key]
}

func (e *Environment) Set(key, value string) {
	if !varname.MatchString(key) {
		panic("invalid environment variable name: " + key)
	}
	e.Unset(key)
	e.keys = append(e.keys, key)
	e.vals[key] = value
}

func (e *Environment) Replace(oldkey, newkey, value string) {
	if _, ok := e.vals[oldkey]; ok && newkey != oldkey {
		e.Unset(newkey)
		delete(e.vals, oldkey)
		for i, key := range e.keys {
			if key == oldkey {
				e.keys[i] = newkey
				break
			}
		}
	} else if _, ok := e.vals[newkey]; !ok {
		e.keys = append(e.keys, newkey)
	}
	e.vals[newkey] = value
}

type Suite struct {
	Summary  string
	Systems  []string
	Backends []string

	Variants    []string
	Environment *Environment

	Prepare     string
	Restore     string
	Debug       string
	PrepareEach string `yaml:"prepare-each"`
	RestoreEach string `yaml:"restore-each"`
	DebugEach   string `yaml:"debug-each"`

	Name  string           `yaml:"-"`
	Path  string           `yaml:"-"`
	Tasks map[string]*Task `yaml:"-"`

	WarnTimeout Timeout `yaml:"warn-timeout"`
	KillTimeout Timeout `yaml:"kill-timeout"`

	Priority OptionalInt
	Manual   bool
}

func (s *Suite) String() string { return "suite " + s.Name }

type Task struct {
	Suite string `yaml:"-"`

	Summary  string
	Details  string
	Systems  []string
	Backends []string

	Variants    []string
	Environment *Environment
	Samples     int

	Prepare string
	Restore string
	Execute string
	Debug   string

	Artifacts []string

	Name string `yaml:"-"`
	Path string `yaml:"-"`

	WarnTimeout Timeout `yaml:"warn-timeout"`
	KillTimeout Timeout `yaml:"kill-timeout"`

	Priority OptionalInt
	Manual   bool
}

func (t *Task) String() string { return t.Name }

type Job struct {
	Name    string
	Project *Project
	Backend *Backend
	System  *System
	Suite   *Suite
	Task    *Task

	Variant     string
	Environment *Environment
	Sample      int

	Priority int64
}

func (job *Job) String() string {
	return job.Name
}

func (job *Job) StringFor(context interface{}) string {
	switch context {
	case job.Project, job.Backend, job.System:
		return fmt.Sprintf("%s:%s", job.Backend.Name, job.System.Name)
	case job.Suite:
		return fmt.Sprintf("%s:%s:%s", job.Backend.Name, job.System.Name, job.Suite.Name)
	case job.Task:
		return fmt.Sprintf("%s:%s:%s", job.Backend.Name, job.System.Name, job.Task.Name)
	case job:
		return job.Name
	}
	panic(fmt.Errorf("job %s asked to stringify unrelated value: %v", job, context))
}

func (job *Job) Prepare() string {
	return join(job.Project.PrepareEach, job.Backend.PrepareEach, job.Suite.PrepareEach, job.Task.Prepare)
}

func (job *Job) Restore() string {
	return join(job.Task.Restore, job.Suite.RestoreEach, job.Backend.RestoreEach, job.Project.RestoreEach)
}

func (job *Job) Debug() string {
	return join(job.Task.Debug, job.Suite.DebugEach, job.Backend.DebugEach, job.Project.DebugEach)
}

func (job *Job) WarnTimeoutFor(context interface{}) time.Duration {
	touts := []Timeout{job.Task.WarnTimeout, job.Suite.WarnTimeout, job.Backend.WarnTimeout, job.Project.WarnTimeout}
	return job.timeoutFor("warn", context, touts)
}

func (job *Job) KillTimeoutFor(context interface{}) time.Duration {
	touts := []Timeout{job.Task.KillTimeout, job.Suite.KillTimeout, job.Backend.KillTimeout, job.Project.KillTimeout}
	return job.timeoutFor("kill", context, touts)
}

func (job *Job) timeoutFor(which string, context interface{}, touts []Timeout) time.Duration {
	switch context {
	case job:
	case job.Task:
	case job.Suite:
		touts = touts[1:]
	case job.Backend:
		touts = touts[2:]
	case job.Project:
		touts = touts[3:]
	default:
		panic(fmt.Errorf("job %s asked for %s-timeout of unrelated value: %v", job, which, context))
	}
	for _, tout := range touts {
		if tout.Duration != 0 {
			return tout.Duration
		}
	}
	return 0
}

func join(scripts ...string) string {
	var buf bytes.Buffer
	for _, script := range scripts {
		if len(script) == 0 {
			continue
		}
		if buf.Len() > 0 {
			buf.WriteString("\n\n")
		}
		buf.WriteString("(\n")
		buf.WriteString(script)
		buf.WriteString("\n)")
	}
	return buf.String()
}

type jobsByName []*Job

func (jobs jobsByName) Len() int      { return len(jobs) }
func (jobs jobsByName) Swap(i, j int) { jobs[i], jobs[j] = jobs[j], jobs[i] }
func (jobs jobsByName) Less(i, j int) bool {
	ji, jj := jobs[i], jobs[j]
	if ji.Backend == jj.Backend && ji.System == jj.System && ji.Task == jj.Task {
		return ji.Sample < jj.Sample
	}
	return ji.Name < jj.Name
}

func SplitVariants(s string) (prefix string, variants []string) {
	if i := strings.LastIndex(s, "/"); i >= 0 {
		return s[:i], strings.Split(s[i+1:], ",")
	}
	return s, nil
}

var (
	validName   = regexp.MustCompile("^[a-z0-9]+(?:[-._][a-z0-9]+)*$")
	validSystem = regexp.MustCompile("^[a-z*]+-[a-z0-9*]+(?:[-.][a-z0-9*]+)*$")
	validSuite  = regexp.MustCompile("^(?:[a-z0-9]+(?:[-._][a-z0-9]+)*/)+$")
	validTask   = regexp.MustCompile("^(?:[a-z0-9]+(?:[-._][a-z0-9]+)*/)+[a-z0-9]+(?:[-._][a-z0-9]+)*$")
)

func Load(path string) (*Project, error) {
	filename, data, err := readProject(path)
	if err != nil {
		return nil, fmt.Errorf("cannot load project file from %s: %v", path, err)
	}

	project := &Project{}
	err = yaml.Unmarshal(data, project)
	if err != nil {
		return nil, fmt.Errorf("cannot load %s: %v", filename, err)
	}

	if !validName.MatchString(project.Name) {
		return nil, fmt.Errorf("invalid project name: %q", project.Name)
	}
	if project.RemotePath == "" {
		return nil, fmt.Errorf("missing project path field with remote project location")
	}

	project.Path = filepath.Dir(filename)

	project.Repack = strings.TrimSpace(project.Repack)
	project.Prepare = strings.TrimSpace(project.Prepare)
	project.Restore = strings.TrimSpace(project.Restore)
	project.Debug = strings.TrimSpace(project.Debug)
	project.PrepareEach = strings.TrimSpace(project.PrepareEach)
	project.RestoreEach = strings.TrimSpace(project.RestoreEach)
	project.DebugEach = strings.TrimSpace(project.DebugEach)

	if err := checkEnv(project, &project.Environment); err != nil {
		return nil, err
	}

	for bname, backend := range project.Backends {
		if !validName.MatchString(bname) {
			return nil, fmt.Errorf("invalid backend name: %q", bname)
		}
		if backend == nil {
			delete(project.Backends, bname)
			continue
		}
		backend.Name = bname
		if backend.Type == "" {
			backend.Type = bname
		}
		switch backend.Type {
		case "google", "linode", "lxd", "qemu", "adhoc", "humbox":
		default:
			return nil, fmt.Errorf("%s has unsupported type %q", backend, backend.Type)
		}

		if backend.Type != "adhoc" && (backend.Allocate != "" || backend.Discard != "") {
			return nil, fmt.Errorf("%s cannot use allocate and dispose fields", backend)
		}
		if backend.Type == "adhoc" && strings.TrimSpace(backend.Allocate) == "" {
			return nil, fmt.Errorf("%s requires an allocate field", backend)
		}

		backend.Prepare = strings.TrimSpace(backend.Prepare)
		backend.Restore = strings.TrimSpace(backend.Restore)
		backend.Debug = strings.TrimSpace(backend.Debug)
		backend.PrepareEach = strings.TrimSpace(backend.PrepareEach)
		backend.RestoreEach = strings.TrimSpace(backend.RestoreEach)
		backend.DebugEach = strings.TrimSpace(backend.DebugEach)

		for sysname, system := range backend.Systems {
			system.Backend = backend.Name
			if system.Workers < 0 {
				return nil, fmt.Errorf("%s has system %q with %d workers", backend, sysname, system.Workers)
			}
			if system.Workers == 0 {
				system.Workers = 1
			}
			if system.Storage == 0 {
				system.Storage = backend.Storage
			}
			if system.Plan == "" {
				system.Plan = backend.Plan
			}
			if err := checkEnv(system, &system.Environment); err != nil {
				return nil, err
			}
		}
		sort.Strings(backend.Variants)

		if err := checkEnv(backend, &backend.Environment); err != nil {
			return nil, err
		}
		if err = checkSystems(backend, backend.systemNames()); err != nil {
			return nil, err
		}
		if len(backend.Systems) == 0 {
			return nil, fmt.Errorf("no systems specified for %s", backend)
		}
	}

	if len(project.Backends) == 0 {
		return nil, fmt.Errorf("must define at least one backend")
	}
	if len(project.Suites) == 0 {
		return nil, fmt.Errorf("must define at least one task suite")
	}

	orig := project.Suites
	project.Suites = make(map[string]*Suite)
	for sname, suite := range orig {
		if suite == nil {
			suite = &Suite{}
		}
		if !strings.HasSuffix(sname, "/") {
			return nil, fmt.Errorf("invalid suite name (must end with /): %q", sname)
		}
		if !validSuite.MatchString(sname) {
			return nil, fmt.Errorf("invalid suite name: %q", sname)
		}
		sname = strings.Trim(sname, "/")
		suite.Name = sname + "/"
		suite.Path = filepath.Join(project.Path, sname)
		suite.Summary = strings.TrimSpace(suite.Summary)
		suite.Prepare = strings.TrimSpace(suite.Prepare)
		suite.Restore = strings.TrimSpace(suite.Restore)
		suite.Debug = strings.TrimSpace(suite.Debug)
		suite.PrepareEach = strings.TrimSpace(suite.PrepareEach)
		suite.RestoreEach = strings.TrimSpace(suite.RestoreEach)
		suite.DebugEach = strings.TrimSpace(suite.DebugEach)

		project.Suites[suite.Name] = suite

		if suite.Summary == "" {
			return nil, fmt.Errorf("%s is missing a summary", suite)
		}

		if err := checkEnv(suite, &suite.Environment); err != nil {
			return nil, err
		}
		if err := checkSystems(suite, suite.Systems); err != nil {
			return nil, err
		}

		f, err := os.Open(suite.Path)
		if err != nil {
			return nil, fmt.Errorf("cannot list %s: %v", suite, err)
		}

		tnames, err := f.Readdirnames(0)
		if err != nil {
			return nil, fmt.Errorf("cannot list %s: %v", suite, err)
		}

		suite.Tasks = make(map[string]*Task)
		for _, tname := range tnames {
			tfilename := filepath.Join(suite.Path, tname, "task.yaml")
			if fi, _ := os.Stat(filepath.Dir(tfilename)); !fi.IsDir() {
				continue
			}
			tdata, err := ioutil.ReadFile(tfilename)
			if os.IsNotExist(err) {
				debugf("Skipping %s/%s: task.yaml missing", sname, tname)
				continue
			}
			if err != nil {
				return nil, err
			}

			task := &Task{}
			err = yaml.Unmarshal(tdata, &task)
			if err != nil {
				return nil, fmt.Errorf("cannot load %s/%s/task.yaml: %v", sname, tname, err)
			}

			task.Suite = suite.Name
			task.Name = suite.Name + tname
			task.Path = filepath.Dir(tfilename)
			task.Summary = strings.TrimSpace(task.Summary)
			task.Prepare = strings.TrimSpace(task.Prepare)
			task.Restore = strings.TrimSpace(task.Restore)
			task.Debug = strings.TrimSpace(task.Debug)
			if !validTask.MatchString(task.Name) {
				return nil, fmt.Errorf("invalid task name: %q", task.Name)
			}
			if task.Summary == "" {
				return nil, fmt.Errorf("%s is missing a summary", task)
			}
			if task.Samples == 0 {
				task.Samples = 1
			}

			if err := checkEnv(task, &task.Environment); err != nil {
				return nil, err
			}
			if err := checkSystems(task, task.Systems); err != nil {
				return nil, err
			}

			for _, fname := range task.Artifacts {
				if filepath.IsAbs(fname) || fname != filepath.Clean(fname) || strings.HasPrefix(fname, "../") {
					return nil, fmt.Errorf("%s has improper artifact path: %s", task.Name, fname)
				}
			}

			suite.Tasks[tname] = task
		}
	}

	debugf("Loaded project: %# v", project)
	return project, nil
}

func readProject(path string) (filename string, data []byte, err error) {
	path, err = filepath.Abs(path)
	if err != nil {
		return "", nil, fmt.Errorf("cannot get absolute path for %s: %v", path, err)
	}

	for {
		filename = filepath.Join(path, "spread.yaml")
		debugf("Trying to read %s...", filename)
		data, err = ioutil.ReadFile(filename)
		if os.IsNotExist(err) {
			filename = filepath.Join(path, ".spread.yaml")
			debugf("Trying to read %s...", filename)
			data, err = ioutil.ReadFile(filename)
		}
		if err == nil {
			logf("Found %s.", filename)
			return filename, data, nil
		}
		newpath := filepath.Dir(path)
		if newpath == path {
			break
		}
		path = newpath
	}
	return "", nil, fmt.Errorf("cannot find spread.yaml or .spread.yaml")
}

func checkEnv(context fmt.Stringer, env **Environment) error {
	if *env == nil {
		*env = NewEnvironment()
	} else if (*env).err != nil {
		return fmt.Errorf("invalid %s environment: %s", context, (*env).err)
	}
	return nil
}

func checkSystems(context fmt.Stringer, systems []string) error {
	for _, system := range systems {
		if strings.HasPrefix(system, "+") || strings.HasPrefix(system, "-") {
			system = system[1:]
		}
		if !validSystem.MatchString(system) {
			return fmt.Errorf("%s refers to invalid system name: %q", context, system)
		}
	}
	return nil
}

type Filter interface {
	Pass(job *Job) bool
}

type filterExp struct {
	regexp      *regexp.Regexp
	firstSample int
	lastSample  int
}

type filter struct {
	exps []*filterExp
}

func (f *filter) Pass(job *Job) bool {
	if len(f.exps) == 0 {
		return true
	}
	for _, exp := range f.exps {
		if exp.firstSample > 0 {
			if job.Sample < exp.firstSample {
				continue
			}
			if job.Sample > exp.lastSample {
				continue
			}
		}
		if exp.regexp.MatchString(job.Name) {
			return true
		}
	}
	return false
}

func NewFilter(args []string) (Filter, error) {
	var dots = regexp.MustCompile(`\.+|:+|#`)
	var sample = regexp.MustCompile(`^(.*)#(\d+)(?:\.\.(\d+))?$`)
	var err error
	var exps []*filterExp
	for _, arg := range args {
		var argre = arg
		var firstSample, lastSample int
		if m := sample.FindStringSubmatch(argre); len(m) > 0 {
			argre = m[1]
			firstSample, err = strconv.Atoi(m[2])
			if err == nil && m[3] != "" {
				lastSample, err = strconv.Atoi(m[3])
			}
			if err != nil {
				panic(fmt.Sprintf("internal error: regexp matched non-int on %q", arg))
			}
			if firstSample > 0 && lastSample == 0 {
				lastSample = firstSample
			}
			if firstSample < 1 || lastSample < firstSample {
				return nil, fmt.Errorf("invalid sample range in filter string: %q", arg)
			}
		}
		argre = dots.ReplaceAllStringFunc(argre, func(s string) string {
			switch s {
			case ".":
				return `\.`
			case "...":
				return `[^:]*`
			case ":":
				return "(:.+)*:(.+:)*"
			case "#":
				// Error below. Should have been parsed above.
			}
			err = fmt.Errorf("invalid filter string: %q", s)
			return s
		})
		if err != nil {
			return nil, err
		}
		if strings.HasPrefix(argre, "(:.+)*:") || strings.HasPrefix(argre, "/") {
			argre = ".+" + argre
		}
		if strings.HasSuffix(argre, ":(.+:)*") || strings.HasSuffix(argre, "/") {
			argre = argre + ".+"
		}
		exp, err := regexp.Compile("(?:^|:)" + argre + "(?:$|[:#])")
		if err != nil {
			return nil, fmt.Errorf("invalid filter string: %q", arg)
		}
		exps = append(exps, &filterExp{
			regexp:      exp,
			firstSample: firstSample,
			lastSample:  lastSample,
		})

	}
	return &filter{exps}, nil
}

func (p *Project) backendNames() []string {
	bnames := make([]string, 0, len(p.Backends))
	for bname := range p.Backends {
		bnames = append(bnames, bname)
	}
	return bnames
}

func (p *Project) Jobs(options *Options) ([]*Job, error) {
	var jobs []*Job

	hasFilter := options.Filter != nil
	manualBackends := hasFilter
	manualSystems := hasFilter
	manualSuites := hasFilter
	manualTasks := hasFilter

	cmdcache := make(map[string]string)
	penv := envmap{p, p.Environment}
	pevr := strmap{p, evars(p.Environment, "")}
	pbke := strmap{p, p.backendNames()}

	value, err := evalone("remote project path", p.RemotePath, cmdcache, true, penv)
	if err != nil {
		return nil, err
	}
	p.RemotePath = filepath.Clean(value)
	if !filepath.IsAbs(p.RemotePath) || filepath.Dir(p.RemotePath) == p.RemotePath {
		return nil, fmt.Errorf("remote project path must be absolute and not /: %s", p.RemotePath)
	}

	for _, suite := range p.Suites {
		senv := envmap{suite, suite.Environment}
		sevr := strmap{suite, evars(suite.Environment, "+")}
		svar := strmap{suite, suite.Variants}
		sbke := strmap{suite, suite.Backends}
		ssys := strmap{suite, suite.Systems}

		for _, task := range suite.Tasks {
			tenv := envmap{task, task.Environment}
			tevr := strmap{task, evars(task.Environment, "+")}
			tvar := strmap{task, task.Variants}
			tbke := strmap{task, task.Backends}
			tsys := strmap{task, task.Systems}

			backends, err := evalstr("backends", pbke, sbke, tbke)
			if err != nil {
				return nil, err
			}

			for _, bname := range backends {
				backend := p.Backends[bname]
				benv := envmap{backend, backend.Environment}
				bevr := strmap{backend, evars(backend.Environment, "+")}
				bvar := strmap{backend, backend.Variants}
				bsys := strmap{backend, backend.systemNames()}

				systems, err := evalstr("systems", bsys, ssys, tsys)
				if err != nil {
					return nil, err
				}

				for _, sysname := range systems {
					system := backend.Systems[sysname]
					// not for us
					if system == nil {
						continue
					}
					yenv := envmap{system, system.Environment}
					yevr := strmap{system, evars(system.Environment, "+")}
					yvar := strmap{system, system.Variants}

					priority := evaloint(task.Priority, suite.Priority, system.Priority, backend.Priority)

					strmaps := []strmap{pevr, bevr, bvar, yevr, yvar, sevr, svar, tevr, tvar}
					variants, err := evalstr("variants", strmaps...)
					if err != nil {
						return nil, err
					}

					for _, variant := range variants {
						if variant == "" && len(variants) > 1 {
							continue
						}

						for sample := 1; sample <= task.Samples; sample++ {
							job := &Job{
								Project:  p,
								Backend:  backend,
								System:   system,
								Suite:    p.Suites[task.Suite],
								Task:     task,
								Variant:  variant,
								Sample:   sample,
								Priority: priority,
							}
							if job.Variant == "" {
								job.Name = fmt.Sprintf("%s:%s:%s", job.Backend.Name, job.System.Name, job.Task.Name)
							} else {
								job.Name = fmt.Sprintf("%s:%s:%s:%s", job.Backend.Name, job.System.Name, job.Task.Name, job.Variant)
							}
							if task.Samples > 1 {
								job.Name += "#" + strconv.Itoa(sample)
							}

							sprenv := envmap{stringer("$SPREAD_*"), NewEnvironment(
								"SPREAD_JOB", job.Name,
								"SPREAD_PROJECT", job.Project.Name,
								"SPREAD_PATH", job.Project.RemotePath,
								"SPREAD_BACKEND", job.Backend.Name,
								"SPREAD_SYSTEM", job.System.Name,
								"SPREAD_SUITE", job.Suite.Name,
								"SPREAD_TASK", job.Task.Name,
								"SPREAD_VARIANT", job.Variant,
								"SPREAD_SAMPLE", strconv.Itoa(job.Sample),
							)}

							env, err := evalenv(cmdcache, true, sprenv, penv, benv, yenv, senv, tenv)
							if err != nil {
								return nil, err
							}
							job.Environment = env.Variant(variant)

							if options.Filter != nil && !options.Filter.Pass(job) {
								continue
							}

							jobs = append(jobs, job)

							if !job.Backend.Manual {
								manualBackends = false
							}
							if !job.System.Manual {
								manualSystems = false
							}
							if !job.Suite.Manual {
								manualSuites = false
							}
							if !job.Task.Manual {
								manualTasks = false
							}
						}
					}
				}

			}
		}
	}

	all := jobs
	jobs = make([]*Job, 0, len(all))
	backends := make(map[string]bool)
	for _, job := range all {
		if !manualBackends && job.Backend.Manual {
			continue
		}
		if !manualSystems && job.System.Manual {
			continue
		}
		if !manualSuites && job.Suite.Manual {
			continue
		}
		if !manualTasks && job.Task.Manual {
			continue
		}
		jobs = append(jobs, job)
		backends[job.Backend.Name] = true
	}

	env, err := evalenv(cmdcache, true, penv)
	if err != nil {
		return nil, err
	}
	p.Environment = env
	p.Environment.Set("SPREAD_BACKENDS", strings.Join(sortedKeys(backends), " "))

	// TODO Should probably cascade environments, so that backend.Environment contains
	// project.Environment, and suite.Environmnet contains both project.Environment and
	// backend.Environment, etc. This would make logic such as the one below saner.
	// Also, should probably have Enviornment.Evaluate instead of evalone and evalenv.

	for bname, backend := range p.Backends {
		benv := envmap{backend, backend.Environment}
		value, err := evalone(bname+" backend key", backend.Key, cmdcache, true, penv, benv)
		if err != nil {
			return nil, err
		}
		backend.Key = strings.TrimSpace(value)

		for _, system := range backend.Systems {
			if system.Username != "" {
				value, err := evalone(system.String()+" username", system.Username, cmdcache, false, penv, benv)
				if err != nil {
					return nil, err
				}
				system.Username = value
			}
			// Passwords may easily include $, so only replace if it matches a varname entirely.
			if system.Password != "" && varref.FindString(system.Password) == system.Password {
				value, err := evalone(system.String()+" password", system.Password, cmdcache, false, penv, benv)
				if err != nil {
					return nil, err
				}
				system.Password = value
			}
		}
	}

	err1 := evalslice("rename expression", p.Rename, cmdcache, false, penv)
	err2 := evalslice("include list", p.Include, cmdcache, false, penv)
	err3 := evalslice("exclude list", p.Exclude, cmdcache, false, penv)
	if err := firstErr(err1, err2, err3); err != nil {
		return nil, err
	}

	if len(jobs) == 0 {
		if options.Filter != nil {
			return nil, fmt.Errorf("nothing matches provider filter")
		} else {
			return nil, fmt.Errorf("cannot find any tasks")
		}
	}

	sort.Sort(jobsByName(jobs))

	return jobs, nil
}

func evars(env *Environment, prefix string) []string {
	keys := env.Keys()
	seen := make(map[string]bool, len(keys))
	for _, key := range keys {
		_, variants := SplitVariants(key)
		for _, variant := range variants {
			seen[variant] = true
		}
	}
	variants := make([]string, 0, len(seen)+1)
	for variant := range seen {
		variants = append(variants, prefix+variant)
	}
	if len(variants) == 0 && len(prefix) == 0 {
		// Ensure there's at least one variant at the end.
		// This must be dropped if other variants are found.
		variants = append(variants, "")
	}
	sort.Strings(variants)
	return variants
}

type envmap struct {
	context fmt.Stringer
	env     *Environment
}

type stringer string

func (s stringer) String() string { return string(s) }

var (
	varname = regexp.MustCompile(`^[a-zA-Z_][a-zA-Z0-9_]*(?:/[a-zA-Z0-9_]+(?:,[a-zA-Z0-9_]+)*)?$`)
	varcmd  = regexp.MustCompile(`\$\(HOST:.+?\)`)
	varref  = regexp.MustCompile(`\$(?:\(HOST:.+?\)|[a-zA-Z_][a-zA-Z0-9_]*|\{[a-zA-Z_][a-zA-Z0-9_]*\})`)
)

func evalslice(context string, values []string, cmdcache map[string]string, hostOnly bool, maps ...envmap) error {
	for i, value := range values {
		value, err := evalone(context, value, cmdcache, hostOnly, maps...)
		if err != nil {
			return err
		}
		values[i] = value
	}
	return nil
}

func evalone(context string, value string, cmdcache map[string]string, hostOnly bool, maps ...envmap) (string, error) {
	const key = "SPREAD_INTERNAL_EVAL"
	m := envmap{stringer(context), NewEnvironment(key, value)}
	out, err := evalenv(cmdcache, hostOnly, append(maps, m)...)
	if err != nil {
		return "", err
	}
	return out.Get(key), nil
}

func evalenv(cmdcache map[string]string, hostOnly bool, maps ...envmap) (*Environment, error) {
	result := NewEnvironment()
	for _, m := range maps {
		for _, key := range m.env.Keys() {
			var failed error
			varexp := varref
			if hostOnly {
				varexp = varcmd
			}
			value := varexp.ReplaceAllStringFunc(m.env.Get(key), func(ref string) string {
				if failed != nil {
					return ""
				}
				if !strings.HasPrefix(ref, "$(") {
					return result.Get(strings.Trim(ref, "${}"))
				}
				inner := ref[len("$(HOST:") : len(ref)-len(")")]
				if output, ok := cmdcache[inner]; ok {
					return output
				}
				output, err := evalcmd(inner)
				if err != nil && failed == nil {
					if key == "" {
						failed = fmt.Errorf("%s in %s returned error: %v", ref, m.context, err)
					} else {
						failed = fmt.Errorf("%s in %s environment returned error: %v", ref, m.context, err)
					}
					return ""
				}
				cmdcache[inner] = output
				return output
			})
			if failed != nil {
				return nil, failed
			}
			result.Set(key, value)
		}
	}
	return result, nil
}

func evalcmd(cmdline string) (string, error) {
	var stderr bytes.Buffer
	cmd := exec.Command("/bin/bash", "-c", cmdline)
	cmd.Stderr = &stderr
	output, err := cmd.Output()
	if err != nil {
		msg := string(bytes.TrimSpace(stderr.Bytes()))
		if len(msg) > 0 {
			msgs := strings.Split(msg, "\n")
			return "", fmt.Errorf("%s", strings.Join(msgs, "; "))
		}
		return "", err
	}
	return string(bytes.TrimRight(output, "\n")), nil
}

type strmap struct {
	context fmt.Stringer
	strings []string
}

func matches(pattern string, strmaps ...strmap) ([]string, error) {
	var matches []string
	for _, strmap := range strmaps {
		for _, name := range strmap.strings {
			if strings.HasPrefix(name, "+") || strings.HasPrefix(name, "-") {
				name = name[1:]
			}
			m, err := filepath.Match(pattern, name)
			if err != nil {
				return nil, err
			}
			if m {
				matches = append(matches, name)
			}
		}
	}
	return matches, nil
}

func evalstr(what string, strmaps ...strmap) ([]string, error) {
	final := make(map[string]bool)
	for i, strmap := range strmaps {
		delta := 0
		plain := 0
		for j, name := range strmap.strings {
			add := strings.HasPrefix(name, "+")
			remove := strings.HasPrefix(name, "-")
			if add || remove {
				name = name[1:]
				if i == 0 {
					return nil, fmt.Errorf("%s specifies %s in delta format", strmap.context, what)
				}
				delta++
			} else {
				plain++
			}
			if delta > 0 && plain > 0 {
				return nil, fmt.Errorf("%s specifies %s both in delta and plain format", strmap.context, what)
			}
			matches, err := matches(name, strmaps[:i+1]...)
			if err != nil {
				return nil, err
			}

			if add {
				for _, match := range matches {
					final[match] = true
				}
				continue
			}
			if remove {
				for _, match := range matches {
					delete(final, match)
				}
				continue
			}

			if j == 0 && len(final) > 0 {
				for name := range final {
					delete(final, name)
				}
			}

			for _, match := range matches {
				final[match] = true
			}
		}
	}

	strs := make([]string, 0, len(final))
	for name := range final {
		strs = append(strs, name)
	}
	return strs, nil
}

func evaloint(values ...OptionalInt) int64 {
	for _, v := range values {
		if v.IsSet {
			return v.Value
		}
	}
	return 0
}

type Timeout struct {
	time.Duration
}

func (t *Timeout) UnmarshalYAML(u func(interface{}) error) error {
	var s string
	_ = u(&s)
	d, err := time.ParseDuration(strings.TrimSpace(s))
	if err != nil {
		return fmt.Errorf("timeout must look like 10s or 15m or 1.5h, not %q", s)
	}
	t.Duration = d
	return nil
}

type Size int64

const (
	kb = 1024
	mb = kb * 1024
	gb = mb * 1024
)

func (s Size) String() string {
	switch {
	case s > gb && s%gb == 0:
		return strconv.Itoa(int(s/gb)) + "G"
	case s > mb && s%mb == 0:
		return strconv.Itoa(int(s/mb)) + "M"
	case s > kb && s%kb == 0:
		return strconv.Itoa(int(s/mb)) + "K"
	}
	return strconv.Itoa(int(s)) + "B"
}

func (s *Size) UnmarshalYAML(u func(interface{}) error) error {
	var str string
	_ = u(&str)
	if len(str) == 0 {
		*s = 0
		return nil
	}
	if str == "preserve-size" {
		*s = -1
		return nil
	}
	n, err := strconv.Atoi(str[:len(str)-1])
	if err != nil {
		return fmt.Errorf("invalid size string: %q", str)
	}
	switch str[len(str)-1] {
	case 'G':
		*s = Size(gb * n)
	case 'M':
		*s = Size(mb * n)
	case 'K':
		*s = Size(kb * n)
	case 'B':
		*s = Size(n)
	default:
		return fmt.Errorf("unknown size suffix in %q, must be one of: B, K, M, G", str)
	}
	return nil
}

type OptionalInt struct {
	IsSet bool
	Value int64
}

func (s OptionalInt) String() string {
	return strconv.FormatInt(s.Value, 10)
}

func (s *OptionalInt) UnmarshalYAML(u func(interface{}) error) error {
	var value int64
	err := u(&value)
	if err != nil {
		return err
	}
	s.Value = value
	s.IsSet = true
	return nil
}

func sortedKeys(m map[string]bool) []string {
	keys := make([]string, len(m))
	i := 0
	for key := range m {
		keys[i] = key
		i++
	}
	sort.Strings(keys)
	return keys
}<|MERGE_RESOLUTION|>--- conflicted
+++ resolved
@@ -125,14 +125,11 @@
 	// Only for Google so far.
 	SecureBoot bool `yaml:"secure-boot"`
 
-<<<<<<< HEAD
 	// Supported are {"uefi",""}, only for qemu so far.
 	Bios string
-=======
 	// Request a specific CPU family, e.g. "Intel Skylake" The
 	// exact string is backend specific.
 	CPUFamily string `yaml:"cpu-family"`
->>>>>>> b29c21fa
 
 	// Specify a backend specific plan, e.g. `e2-standard-2`
 	Plan string
